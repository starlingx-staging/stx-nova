--- conflicted
+++ resolved
@@ -39,34 +39,7 @@
 CHUNK_SIZE = 8192
 KERNEL_DIR = '/boot/guest'
 
-<<<<<<< HEAD
-
-=======
-
-def remove_kernel_ramdisk(session, args):
-    """Removes kernel and/or ramdisk from dom0's file system"""
-    kernel_file = exists(args, 'kernel-file')
-    ramdisk_file = exists(args, 'ramdisk-file')
-    if kernel_file:
-        os.remove(kernel_file)
-    if ramdisk_file:
-        os.remove(ramdisk_file)
-    return "ok"
-
-
-def copy_kernel_vdi(session, args):
-    vdi = exists(args, 'vdi-ref')
-    size = exists(args, 'image-size')
-    #Use the uuid as a filename
-    vdi_uuid = session.xenapi.VDI.get_uuid(vdi)
-    copy_args = {'vdi_uuid': vdi_uuid, 'vdi_size': int(size)}
-    filename = with_vdi_in_dom0(session, vdi, False,
-                              lambda dev:
-                              _copy_kernel_vdi('/dev/%s' % dev, copy_args))
-    return filename
-
-
->>>>>>> 56df9b12
+
 def _copy_kernel_vdi(dest, copy_args):
     vdi_uuid = copy_args['vdi_uuid']
     vdi_size = copy_args['vdi_size']
@@ -84,7 +57,6 @@
     logging.debug("Done. Filename: %s", filename)
     return filename
 
-<<<<<<< HEAD
 
 def _download_tarball(sr_path, staging_path, image_id, glance_host,
                       glance_port):
@@ -250,8 +222,6 @@
     for header, value in headers.iteritems():
         conn.putheader(header, value)
     conn.endheaders()
-=======
->>>>>>> 56df9b12
 
     tar_args = shlex.split(
         "tar -zc --directory=%(staging_path)s ." % locals())
@@ -337,7 +307,6 @@
     image_id = params["image_id"]
     glance_host = params["glance_host"]
     glance_port = params["glance_port"]
-<<<<<<< HEAD
     uuid_stack = params["uuid_stack"]
     sr_path = params["sr_path"]
 
@@ -347,64 +316,9 @@
                           glance_port)
         vdi_uuid = fixup_vhds(sr_path, staging_path, uuid_stack)
         return vdi_uuid
-=======
-
-    sr_path = get_sr_path(session)
-    #FIXME(sirp): writing to a temp file until Glance supports chunked-PUTs
-    tmp_file = "%s.tar.gz" % os.path.join('/tmp', str(image_id))
-    tar_cmd = ['tar', '-zcf', tmp_file, '--directory=%s' % sr_path]
-    paths = ["%s.vhd" % vdi_uuid for vdi_uuid in vdi_uuids]
-    tar_cmd.extend(paths)
-    logging.debug("Bundling image with cmd: %s", tar_cmd)
-    subprocess.call(tar_cmd)
-    logging.debug("Writing to test file %s", tmp_file)
-    put_bundle_in_glance(tmp_file, image_id, glance_host, glance_port)
-    # FIXME(sirp): return anything useful here?
-    return ""
-
-
-def put_bundle_in_glance(tmp_file, image_id, glance_host, glance_port):
-    size = os.path.getsize(tmp_file)
-    basename = os.path.basename(tmp_file)
-
-    bundle = open(tmp_file, 'r')
-    try:
-        headers = {
-            'x-image-meta-store': 'file',
-            'x-image-meta-is_public': 'True',
-            'x-image-meta-type': 'raw',
-            'x-image-meta-size': size,
-            'content-length': size,
-            'content-type': 'application/octet-stream',
-         }
-        conn = httplib.HTTPConnection(glance_host, glance_port)
-        #NOTE(sirp): httplib under python2.4 won't accept a file-like object
-        # to request
-        conn.putrequest('PUT', '/images/%s' % image_id)
-
-        for header, value in headers.iteritems():
-            conn.putheader(header, value)
-        conn.endheaders()
-
-        chunk = bundle.read(CHUNK_SIZE)
-        while chunk:
-            conn.send(chunk)
-            chunk = bundle.read(CHUNK_SIZE)
-
-        res = conn.getresponse()
-        #FIXME(sirp): should this be 201 Created?
-        if res.status != httplib.OK:
-            raise Exception("Unexpected response from Glance %i" % res.status)
->>>>>>> 56df9b12
     finally:
         _cleanup_staging_area(staging_path)
 
-<<<<<<< HEAD
-=======
-
-def get_sr_path(session):
-    sr_ref = find_sr(session)
->>>>>>> 56df9b12
 
 def upload_image(session, args):
     """Bundle the VHDs comprising an image and then stream them into Glance.
@@ -438,13 +352,19 @@
     return filename
 
 
+def remove_kernel_ramdisk(session, args):
+    """Removes kernel and/or ramdisk from dom0's file system"""
+    kernel_file = exists(args, 'kernel-file')
+    ramdisk_file = exists(args, 'ramdisk-file')
+    if kernel_file:
+        os.remove(kernel_file)
+    if ramdisk_file:
+        os.remove(ramdisk_file)
+    return "ok"
+
+
 if __name__ == '__main__':
-<<<<<<< HEAD
     XenAPIPlugin.dispatch({'upload_image': upload_image,
                            'download_image': download_image,
-                           'copy_kernel_vdi': copy_kernel_vdi})
-=======
-    XenAPIPlugin.dispatch({'put_vdis': put_vdis,
                            'copy_kernel_vdi': copy_kernel_vdi,
-                           'remove_kernel_ramdisk': remove_kernel_ramdisk})
->>>>>>> 56df9b12
+                           'remove_kernel_ramdisk': remove_kernel_ramdisk})