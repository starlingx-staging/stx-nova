# vim: tabstop=4 shiftwidth=4 softtabstop=4

# Copyright 2010 OpenStack LLC.
# All Rights Reserved.
#
#    Licensed under the Apache License, Version 2.0 (the "License"); you may
#    not use this file except in compliance with the License. You may obtain
#    a copy of the License at
#
#         http://www.apache.org/licenses/LICENSE-2.0
#
#    Unless required by applicable law or agreed to in writing, software
#    distributed under the License is distributed on an "AS IS" BASIS, WITHOUT
#    WARRANTIES OR CONDITIONS OF ANY KIND, either express or implied. See the
#    License for the specific language governing permissions and limitations
#    under the License.

<<<<<<< HEAD
from webob import exc

=======
from nova.api.rackspace import faults
>>>>>>> 1ecff5b5
from nova.compute import instance_types
from nova import wsgi
import nova.api.rackspace

class Controller(wsgi.Controller):
    """Flavor controller for the Rackspace API."""

    _serialization_metadata = {
        'application/xml': {
            "attributes": {
                "flavor": [ "id", "name", "ram", "disk" ]
            }
        }
    }

    def index(self, req):
        """Return all flavors in brief."""
        return dict(flavors=[dict(id=flavor['id'], name=flavor['name'])
                             for flavor in self.detail(req)['flavors']])

    def detail(self, req):
        """Return all flavors in detail."""
        items = [self.show(req, id)['flavor'] for id in self._all_ids()]
        items = nova.api.rackspace.limited(items, req)
        return dict(flavors=items)

    def show(self, req, id):
        """Return data about the given flavor id."""
        for name, val in instance_types.INSTANCE_TYPES.iteritems():
            if val['flavorid'] == int(id):
                item = dict(ram=val['memory_mb'], disk=val['local_gb'],
                            id=val['flavorid'], name=name)
                return dict(flavor=item)
        raise faults.Fault(exc.HTTPNotFound())

    def _all_ids(self):
        """Return the list of all flavorids."""
        return [i['flavorid'] for i in instance_types.INSTANCE_TYPES.values()]<|MERGE_RESOLUTION|>--- conflicted
+++ resolved
@@ -15,12 +15,9 @@
 #    License for the specific language governing permissions and limitations
 #    under the License.
 
-<<<<<<< HEAD
 from webob import exc
 
-=======
 from nova.api.rackspace import faults
->>>>>>> 1ecff5b5
 from nova.compute import instance_types
 from nova import wsgi
 import nova.api.rackspace
