--- conflicted
+++ resolved
@@ -991,29 +991,20 @@
                                       + xml.serialize())
 
         cpu_info = dict()
-<<<<<<< HEAD
-
-        arch_nodes = xml.xpathEval('//cpu/arch')
+
+        arch_nodes = xml.xpathEval('//host/cpu/arch')
         if arch_nodes:
             cpu_info['arch'] = arch_nodes[0].getContent()
 
-        model_nodes = xml.xpathEval('//cpu/model')
+        model_nodes = xml.xpathEval('//host/cpu/model')
         if model_nodes:
             cpu_info['model'] = model_nodes[0].getContent()
 
-        vendor_nodes = xml.xpathEval('//cpu/vendor')
+        vendor_nodes = xml.xpathEval('//host/cpu/vendor')
         if vendor_nodes:
             cpu_info['vendor'] = vendor_nodes[0].getContent()
 
         topology_nodes = xml.xpathEval('//cpu/topology')
-=======
-        cpu_info['arch'] = xml.xpathEval('//host/cpu/arch')[0].getContent()
-        cpu_info['model'] = xml.xpathEval('//host/cpu/model')[0].getContent()
-        cpu_info['vendor'] = xml.xpathEval('//host/cpu/vendor')[0].getContent()
-
-        topology_node = xml.xpathEval('//host/cpu/topology')[0]\
-                        .get_properties()
->>>>>>> 699abfe9
         topology = dict()
         if topology_nodes:
             topology_node = topology_nodes[0].get_properties()
