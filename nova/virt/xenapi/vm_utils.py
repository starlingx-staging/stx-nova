# vim: tabstop=4 shiftwidth=4 softtabstop=4

# Copyright (c) 2010 Citrix Systems, Inc.
#
#    Licensed under the Apache License, Version 2.0 (the "License"); you may
#    not use this file except in compliance with the License. You may obtain
#    a copy of the License at
#
#         http://www.apache.org/licenses/LICENSE-2.0
#
#    Unless required by applicable law or agreed to in writing, software
#    distributed under the License is distributed on an "AS IS" BASIS, WITHOUT
#    WARRANTIES OR CONDITIONS OF ANY KIND, either express or implied. See the
#    License for the specific language governing permissions and limitations
#    under the License.

"""
Helper methods for operations related to the management of VM records and
their attributes like VDIs, VIFs, as well as their lookup functions.
"""

import json
import os
import pickle
import re
import sys
import tempfile
import time
import urllib
import uuid
from xml.dom import minidom

import glance.client
from nova import exception
from nova import flags
import nova.image
from nova.image import glance as glance_image_service
from nova import log as logging
from nova import utils
from nova.compute import instance_types
from nova.compute import power_state
from nova.virt import disk
from nova.virt import images
from nova.virt.xenapi import HelperBase
from nova.virt.xenapi.volume_utils import StorageError


LOG = logging.getLogger("nova.virt.xenapi.vm_utils")

FLAGS = flags.FLAGS
flags.DEFINE_string('default_os_type', 'linux', 'Default OS type')
flags.DEFINE_integer('block_device_creation_timeout', 10,
                     'time to wait for a block device to be created')
flags.DEFINE_integer('max_kernel_ramdisk_size', 16 * 1024 * 1024,
                     'maximum size in bytes of kernel or ramdisk images')

XENAPI_POWER_STATE = {
    'Halted': power_state.SHUTDOWN,
    'Running': power_state.RUNNING,
    'Paused': power_state.PAUSED,
    'Suspended': power_state.SUSPENDED,
    'Crashed': power_state.CRASHED}


SECTOR_SIZE = 512
MBR_SIZE_SECTORS = 63
MBR_SIZE_BYTES = MBR_SIZE_SECTORS * SECTOR_SIZE
KERNEL_DIR = '/boot/guest'


class ImageType:
    """
    Enumeration class for distinguishing different image types
        0 - kernel image (goes on dom0's filesystem)
        1 - ramdisk image (goes on dom0's filesystem)
        2 - disk image (local SR, partitioned by objectstore plugin)
        3 - raw disk image (local SR, NOT partitioned by plugin)
        4 - vhd disk image (local SR, NOT inspected by XS, PV assumed for
            linux, HVM assumed for Windows)
        5 - ISO disk image (local SR, NOT partitioned by plugin)
    """

    KERNEL = 0
    RAMDISK = 1
    DISK = 2
    DISK_RAW = 3
    DISK_VHD = 4
    DISK_ISO = 5
    _ids = (KERNEL, RAMDISK, DISK, DISK_RAW, DISK_VHD, DISK_ISO)

    KERNEL_STR = "kernel"
    RAMDISK_STR = "ramdisk"
    DISK_STR = "os"
    DISK_RAW_STR = "os_raw"
    DISK_VHD_STR = "vhd"
    DISK_ISO_STR = "iso"
    _strs = (KERNEL_STR, RAMDISK_STR, DISK_STR, DISK_RAW_STR, DISK_VHD_STR,
                DISK_ISO_STR)

    @classmethod
    def to_string(cls, image_type):
        return dict(zip(ImageType._ids, ImageType._strs)).get(image_type)

    @classmethod
    def from_string(cls, image_type_str):
        return dict(zip(ImageType._strs, ImageType._ids)).get(image_type_str)


class VMHelper(HelperBase):
    """
    The class that wraps the helper methods together.
    """

    @classmethod
    def create_vm(cls, session, instance, kernel, ramdisk,
                  use_pv_kernel=False):
        """Create a VM record.  Returns a Deferred that gives the new
        VM reference.
        the use_pv_kernel flag indicates whether the guest is HVM or PV

        There are 3 scenarios:

            1. Using paravirtualization,  kernel passed in

            2. Using paravirtualization, kernel within the image

            3. Using hardware virtualization
        """

        inst_type_id = instance.instance_type_id
        instance_type = instance_types.get_instance_type(inst_type_id)
        mem = str(long(instance_type['memory_mb']) * 1024 * 1024)
        vcpus = str(instance_type['vcpus'])
        rec = {
            'actions_after_crash': 'destroy',
            'actions_after_reboot': 'restart',
            'actions_after_shutdown': 'destroy',
            'affinity': '',
            'blocked_operations': {},
            'ha_always_run': False,
            'ha_restart_priority': '',
            'HVM_boot_params': {},
            'HVM_boot_policy': '',
            'is_a_template': False,
            'memory_dynamic_min': mem,
            'memory_dynamic_max': mem,
            'memory_static_min': '0',
            'memory_static_max': mem,
            'memory_target': mem,
            'name_description': '',
            'name_label': instance.name,
            'other_config': {'allowvssprovider': False},
            'other_config': {},
            'PCI_bus': '',
            'platform': {'acpi': 'true', 'apic': 'true', 'pae': 'true',
                         'viridian': 'true', 'timeoffset': '0'},
            'PV_args': '',
            'PV_bootloader': '',
            'PV_bootloader_args': '',
            'PV_kernel': '',
            'PV_legacy_args': '',
            'PV_ramdisk': '',
            'recommendations': '',
            'tags': [],
            'user_version': '0',
            'VCPUs_at_startup': vcpus,
            'VCPUs_max': vcpus,
            'VCPUs_params': {},
            'xenstore_data': {}}
        # Complete VM configuration record according to the image type
        # non-raw/raw with PV kernel/raw in HVM mode
        if use_pv_kernel:
            rec['platform']['nx'] = 'false'
            if instance.kernel_id:
                # 1. Kernel explicitly passed in, use that
                rec['PV_args'] = 'root=/dev/xvda1'
                rec['PV_kernel'] = kernel
                rec['PV_ramdisk'] = ramdisk
            else:
                # 2. Use kernel within the image
                rec['PV_bootloader'] = 'pygrub'
        else:
            # 3. Using hardware virtualization
            rec['platform']['nx'] = 'true'
            rec['HVM_boot_params'] = {'order': 'dc'}
            rec['HVM_boot_policy'] = 'BIOS order'

        LOG.debug(_('Created VM %s...'), instance.name)
        vm_ref = session.call_xenapi('VM.create', rec)
        instance_name = instance.name
        LOG.debug(_('Created VM %(instance_name)s as %(vm_ref)s.') % locals())
        return vm_ref

    @classmethod
    def ensure_free_mem(cls, session, instance):
        inst_type_id = instance.instance_type_id
        instance_type = instance_types.get_instance_type(inst_type_id)
        mem = long(instance_type['memory_mb']) * 1024 * 1024
        #get free memory from host
        host = session.get_xenapi_host()
        host_free_mem = long(session.get_xenapi().host.
                             compute_free_memory(host))
        return host_free_mem >= mem

    @classmethod
    def create_vbd(cls, session, vm_ref, vdi_ref, userdevice, bootable):
        """Create a VBD record.  Returns a Deferred that gives the new
        VBD reference."""
        vbd_rec = {}
        vbd_rec['VM'] = vm_ref
        vbd_rec['VDI'] = vdi_ref
        vbd_rec['userdevice'] = str(userdevice)
        vbd_rec['bootable'] = bootable
        vbd_rec['mode'] = 'RW'
        vbd_rec['type'] = 'disk'
        vbd_rec['unpluggable'] = True
        vbd_rec['empty'] = False
        vbd_rec['other_config'] = {}
        vbd_rec['qos_algorithm_type'] = ''
        vbd_rec['qos_algorithm_params'] = {}
        vbd_rec['qos_supported_algorithms'] = []
        LOG.debug(_('Creating VBD for VM %(vm_ref)s,'
                ' VDI %(vdi_ref)s ... ') % locals())
        vbd_ref = session.call_xenapi('VBD.create', vbd_rec)
        LOG.debug(_('Created VBD %(vbd_ref)s for VM %(vm_ref)s,'
                ' VDI %(vdi_ref)s.') % locals())
        return vbd_ref

    @classmethod
    def create_cd_vbd(cls, session, vm_ref, vdi_ref, userdevice, bootable):
        """Create a VBD record.  Returns a Deferred that gives the new
        VBD reference specific to CDRom devices."""
        vbd_rec = {}
        vbd_rec['VM'] = vm_ref
        vbd_rec['VDI'] = vdi_ref
        vbd_rec['userdevice'] = str(userdevice)
        vbd_rec['bootable'] = bootable
        vbd_rec['mode'] = 'RO'
        vbd_rec['type'] = 'CD'
        vbd_rec['unpluggable'] = True
        vbd_rec['empty'] = False
        vbd_rec['other_config'] = {}
        vbd_rec['qos_algorithm_type'] = ''
        vbd_rec['qos_algorithm_params'] = {}
        vbd_rec['qos_supported_algorithms'] = []
        LOG.debug(_('Creating a CDROM-specific VBD for VM %(vm_ref)s,'
                ' VDI %(vdi_ref)s ... ') % locals())
        vbd_ref = session.call_xenapi('VBD.create', vbd_rec)
        LOG.debug(_('Created a CDROM-specific VBD %(vbd_ref)s '
                ' for VM %(vm_ref)s, VDI %(vdi_ref)s.') % locals())
        return vbd_ref

    @classmethod
    def find_vbd_by_number(cls, session, vm_ref, number):
        """Get the VBD reference from the device number"""
        vbd_refs = session.get_xenapi().VM.get_VBDs(vm_ref)
        if vbd_refs:
            for vbd_ref in vbd_refs:
                try:
                    vbd_rec = session.get_xenapi().VBD.get_record(vbd_ref)
                    if vbd_rec['userdevice'] == str(number):
                        return vbd_ref
                except cls.XenAPI.Failure, exc:
                    LOG.exception(exc)
        raise StorageError(_('VBD not found in instance %s') % vm_ref)

    @classmethod
    def unplug_vbd(cls, session, vbd_ref):
        """Unplug VBD from VM"""
        try:
            vbd_ref = session.call_xenapi('VBD.unplug', vbd_ref)
        except cls.XenAPI.Failure, exc:
            LOG.exception(exc)
            if exc.details[0] != 'DEVICE_ALREADY_DETACHED':
                raise StorageError(_('Unable to unplug VBD %s') % vbd_ref)

    @classmethod
    def destroy_vbd(cls, session, vbd_ref):
        """Destroy VBD from host database"""
        try:
            task = session.call_xenapi('Async.VBD.destroy', vbd_ref)
            session.wait_for_task(task)
        except cls.XenAPI.Failure, exc:
            LOG.exception(exc)
            raise StorageError(_('Unable to destroy VBD %s') % vbd_ref)

    @classmethod
    def destroy_vdi(cls, session, vdi_ref):
        try:
            task = session.call_xenapi('Async.VDI.destroy', vdi_ref)
            session.wait_for_task(task)
        except cls.XenAPI.Failure, exc:
            LOG.exception(exc)
            raise StorageError(_('Unable to destroy VDI %s') % vdi_ref)

    @classmethod
    def create_vdi(cls, session, sr_ref, name_label, virtual_size, read_only):
        """Create a VDI record and returns its reference."""
        vdi_ref = session.get_xenapi().VDI.create(
             {'name_label': name_label,
              'name_description': '',
              'SR': sr_ref,
              'virtual_size': str(virtual_size),
              'type': 'User',
              'sharable': False,
              'read_only': read_only,
              'xenstore_data': {},
              'other_config': {},
              'sm_config': {},
              'tags': []})
        LOG.debug(_('Created VDI %(vdi_ref)s (%(name_label)s,'
                ' %(virtual_size)s, %(read_only)s) on %(sr_ref)s.')
                % locals())
        return vdi_ref

    @classmethod
    def get_vdi_for_vm_safely(cls, session, vm_ref):
        """Retrieves the primary VDI for a VM"""
        vbd_refs = session.get_xenapi().VM.get_VBDs(vm_ref)
        for vbd in vbd_refs:
            vbd_rec = session.get_xenapi().VBD.get_record(vbd)
            # Convention dictates the primary VDI will be userdevice 0
            if vbd_rec['userdevice'] == '0':
                vdi_rec = session.get_xenapi().VDI.get_record(vbd_rec['VDI'])
                return vbd_rec['VDI'], vdi_rec
        raise exception.Error(_("No primary VDI found for"
                "%(vm_ref)s") % locals())

    @classmethod
    def create_snapshot(cls, session, instance_id, vm_ref, label):
        """Creates Snapshot (Template) VM, Snapshot VBD, Snapshot VDI,
        Snapshot VHD"""
        #TODO(sirp): Add quiesce and VSS locking support when Windows support
        # is added
        LOG.debug(_("Snapshotting VM %(vm_ref)s with label '%(label)s'...")
                % locals())

        vm_vdi_ref, vm_vdi_rec = cls.get_vdi_for_vm_safely(session, vm_ref)
        sr_ref = vm_vdi_rec["SR"]

        original_parent_uuid = get_vhd_parent_uuid(session, vm_vdi_ref)

        task = session.call_xenapi('Async.VM.snapshot', vm_ref, label)
        template_vm_ref = session.wait_for_task(task, instance_id)
        template_vdi_rec = cls.get_vdi_for_vm_safely(session,
                template_vm_ref)[1]
        template_vdi_uuid = template_vdi_rec["uuid"]

        LOG.debug(_('Created snapshot %(template_vm_ref)s from'
                ' VM %(vm_ref)s.') % locals())

        parent_uuid = wait_for_vhd_coalesce(
            session, instance_id, sr_ref, vm_vdi_ref, original_parent_uuid)

        #TODO(sirp): we need to assert only one parent, not parents two deep
        template_vdi_uuids = {'image': parent_uuid,
                              'snap': template_vdi_uuid}
        return template_vm_ref, template_vdi_uuids

    @classmethod
    def get_sr_path(cls, session):
        """Return the path to our storage repository

        This is used when we're dealing with VHDs directly, either by taking
        snapshots or by restoring an image in the DISK_VHD format.
        """
        sr_ref = safe_find_sr(session)
        sr_rec = session.get_xenapi().SR.get_record(sr_ref)
        sr_uuid = sr_rec["uuid"]
        return os.path.join(FLAGS.xenapi_sr_base_path, sr_uuid)

    @classmethod
    def upload_image(cls, context, session, instance, vdi_uuids, image_id):
        """ Requests that the Glance plugin bundle the specified VDIs and
        push them into Glance using the specified human-friendly name.
        """
        # NOTE(sirp): Currently we only support uploading images as VHD, there
        # is no RAW equivalent (yet)
        logging.debug(_("Asking xapi to upload %(vdi_uuids)s as"
                " ID %(image_id)s") % locals())

        os_type = instance.os_type or FLAGS.default_os_type

        glance_host, glance_port = \
            glance_image_service.pick_glance_api_server()
        params = {'vdi_uuids': vdi_uuids,
                  'image_id': image_id,
                  'glance_host': glance_host,
                  'glance_port': glance_port,
                  'sr_path': cls.get_sr_path(session),
                  'os_type': os_type,
                  'auth_token': getattr(context, 'auth_token', None)}

        kwargs = {'params': pickle.dumps(params)}
        task = session.async_call_plugin('glance', 'upload_vhd', kwargs)
        session.wait_for_task(task, instance.id)

    @classmethod
<<<<<<< HEAD
    def fetch_blank_disk(cls, session, instance_type_id):
        # Size the blank harddrive to suit the machine type:
        one_gig = 1024 * 1024 * 1024
        req_type = instance_types.get_instance_type(instance_type_id)
        req_size = req_type['local_gb']

        LOG.debug("Creating blank HD of size %(req_size)d gigs"
                    % locals())
        vdi_size = one_gig * req_size

        LOG.debug("ISO vm create: Looking for the SR")
        sr_ref = safe_find_sr(session)

        vdi_ref = cls.create_vdi(session, sr_ref, 'blank HD', vdi_size, False)
        return vdi_ref

    @classmethod
    def fetch_image(cls, session, instance_id, image, user_id, project_id,
                    image_type):
        """
        image_type is interpreted as an ImageType instance
        Related flags:
            xenapi_image_service = ['glance', 'objectstore']
            glance_address = 'address for glance services'
            glance_port = 'port for glance services'
=======
    def fetch_image(cls, context, session, instance_id, image, user_id,
                    project_id, image_type):
        """Fetch image from glance based on image type.
>>>>>>> 9da88eac

        Returns: A single filename if image_type is KERNEL or RAMDISK
                 A list of dictionaries that describe VDIs, otherwise
        """
        if image_type == ImageType.DISK_VHD:
            return cls._fetch_image_glance_vhd(context,
                session, instance_id, image, image_type)
        else:
            return cls._fetch_image_glance_disk(context,
                session, instance_id, image, image_type)

    @classmethod
    def _fetch_image_glance_vhd(cls, context, session, instance_id, image,
                                image_type):
        """Tell glance to download an image and put the VHDs into the SR

        Returns: A list of dictionaries that describe VDIs
        """
        LOG.debug(_("Asking xapi to fetch vhd image %(image)s")
                    % locals())
        sr_ref = safe_find_sr(session)

        # NOTE(sirp): The Glance plugin runs under Python 2.4
        # which does not have the `uuid` module. To work around this,
        # we generate the uuids here (under Python 2.6+) and
        # pass them as arguments
        uuid_stack = [str(uuid.uuid4()) for i in xrange(2)]

        glance_host, glance_port = \
            glance_image_service.pick_glance_api_server()
        params = {'image_id': image,
                  'glance_host': glance_host,
                  'glance_port': glance_port,
                  'uuid_stack': uuid_stack,
                  'sr_path': cls.get_sr_path(session),
                  'auth_token': getattr(context, 'auth_token', None)}

        kwargs = {'params': pickle.dumps(params)}
        task = session.async_call_plugin('glance', 'download_vhd', kwargs)
        result = session.wait_for_task(task, instance_id)
        # 'download_vhd' will return a json encoded string containing
        # a list of dictionaries describing VDIs.  The dictionary will
        # contain 'vdi_type' and 'vdi_uuid' keys.  'vdi_type' can be
        # 'os' or 'swap' right now.
        vdis = json.loads(result)
        for vdi in vdis:
            LOG.debug(_("xapi 'download_vhd' returned VDI of "
                    "type '%(vdi_type)s' with UUID '%(vdi_uuid)s'" % vdi))

        cls.scan_sr(session, instance_id, sr_ref)

        # Pull out the UUID of the first VDI
        vdi_uuid = vdis[0]['vdi_uuid']
        # Set the name-label to ease debugging
        vdi_ref = session.get_xenapi().VDI.get_by_uuid(vdi_uuid)
        primary_name_label = get_name_label_for_image(image)
        session.get_xenapi().VDI.set_name_label(vdi_ref, primary_name_label)

        return vdis

    @classmethod
    def _fetch_image_glance_disk(cls, context, session, instance_id, image,
                                 image_type):
        """Fetch the image from Glance

        NOTE:
        Unlike _fetch_image_glance_vhd, this method does not use the Glance
        plugin; instead, it streams the disks through domU to the VDI
        directly.

        Returns: A single filename if image_type is KERNEL_RAMDISK
                 A list of dictionaries that describe VDIs, otherwise
        """
        # FIXME(sirp): Since the Glance plugin seems to be required for the
        # VHD disk, it may be worth using the plugin for both VHD and RAW and
        # DISK restores
        LOG.debug(_("Fetching image %(image)s") % locals())
        LOG.debug(_("Image Type: %s"), ImageType.to_string(image_type))

        if image_type == ImageType.DISK_ISO:
            sr_ref = safe_find_iso_sr(session)
            LOG.debug(_("ISO: Found sr possibly containing the ISO image"))
        else:
            sr_ref = safe_find_sr(session)

        glance_client, image_id = nova.image.get_glance_client(image)
        glance_client.set_auth_token(getattr(context, 'auth_token', None))
        meta, image_file = glance_client.get_image(image_id)
        virtual_size = int(meta['size'])
        vdi_size = virtual_size
        LOG.debug(_("Size for image %(image)s:" +
                    "%(virtual_size)d") % locals())
        if image_type == ImageType.DISK:
            # Make room for MBR.
            vdi_size += MBR_SIZE_BYTES
        elif image_type in (ImageType.KERNEL, ImageType.RAMDISK) and \
             vdi_size > FLAGS.max_kernel_ramdisk_size:
            max_size = FLAGS.max_kernel_ramdisk_size
            raise exception.Error(
                _("Kernel/Ramdisk image is too large: %(vdi_size)d bytes, "
                  "max %(max_size)d bytes") % locals())

        name_label = get_name_label_for_image(image)
        vdi_ref = cls.create_vdi(session, sr_ref, name_label, vdi_size, False)
        # From this point we have a VDI on Xen host;
        # If anything goes wrong, we need to remember its uuid.
        try:
            filename = None
            vdi_uuid = session.get_xenapi().VDI.get_uuid(vdi_ref)
            with_vdi_attached_here(session, vdi_ref, False,
                                   lambda dev:
                                   _stream_disk(dev, image_type,
                                                virtual_size, image_file))
            if image_type in (ImageType.KERNEL, ImageType.RAMDISK):
                # We need to invoke a plugin for copying the
                # content of the VDI into the proper path.
                LOG.debug(_("Copying VDI %s to /boot/guest on dom0"), vdi_ref)
                fn = "copy_kernel_vdi"
                args = {}
                args['vdi-ref'] = vdi_ref
                # Let the plugin copy the correct number of bytes.
                args['image-size'] = str(vdi_size)
                task = session.async_call_plugin('glance', fn, args)
                filename = session.wait_for_task(task, instance_id)
                # Remove the VDI as it is not needed anymore.
                session.get_xenapi().VDI.destroy(vdi_ref)
                LOG.debug(_("Kernel/Ramdisk VDI %s destroyed"), vdi_ref)
                return [dict(vdi_type=ImageType.to_string(image_type),
                             vdi_uuid=None,
                             file=filename)]
            else:
                return [dict(vdi_type=ImageType.to_string(image_type),
                             vdi_uuid=vdi_uuid,
                             file=None)]
        except (cls.XenAPI.Failure, IOError, OSError) as e:
            # We look for XenAPI and OS failures.
            LOG.exception(_("instance %s: Failed to fetch glance image"),
                          instance_id, exc_info=sys.exc_info())
            e.args = e.args + ([dict(vdi_type=ImageType.
                                              to_string(image_type),
                                    vdi_uuid=vdi_uuid,
                                    file=filename)],)
            raise e

    @classmethod
    def determine_disk_image_type(cls, instance):
        """Disk Image Types are used to determine where the kernel will reside
        within an image. To figure out which type we're dealing with, we use
        the following rules:

        1. If we're using Glance, we can use the image_type field to
           determine the image_type

        2. If we're not using Glance, then we need to deduce this based on
           whether a kernel_id is specified.
        """
        def log_disk_format(image_type):
            pretty_format = {ImageType.KERNEL: 'KERNEL',
                             ImageType.RAMDISK: 'RAMDISK',
                             ImageType.DISK: 'DISK',
                             ImageType.DISK_RAW: 'DISK_RAW',
                             ImageType.DISK_VHD: 'DISK_VHD',
                             ImageType.DISK_ISO: 'DISK_ISO'}
            disk_format = pretty_format[image_type]
            image_ref = instance.image_ref
            instance_id = instance.id
            LOG.debug(_("Detected %(disk_format)s format for image "
                        "%(image_ref)s, instance %(instance_id)s") % locals())

        def determine_from_glance():
            glance_disk_format2nova_type = {
                'ami': ImageType.DISK,
                'aki': ImageType.KERNEL,
                'ari': ImageType.RAMDISK,
                'raw': ImageType.DISK_RAW,
                'vhd': ImageType.DISK_VHD,
                'iso': ImageType.DISK_ISO}
            image_ref = instance.image_ref
            glance_client, image_id = nova.image.get_glance_client(image_ref)
            meta = glance_client.get_image_meta(image_id)
            disk_format = meta['disk_format']
            try:
                return glance_disk_format2nova_type[disk_format]
            except KeyError:
                raise exception.InvalidDiskFormat(disk_format=disk_format)

        def determine_from_instance():
            if instance.kernel_id:
                return ImageType.DISK
            else:
                return ImageType.DISK_RAW

        image_type = determine_from_glance()

        log_disk_format(image_type)
        return image_type

    @classmethod
    def determine_is_pv(cls, session, instance_id, vdi_ref, disk_image_type,
                        os_type):
        """
        Determine whether the VM will use a paravirtualized kernel or if it
        will use hardware virtualization.

            1. Glance (VHD): then we use `os_type`, raise if not set

            2. Glance (DISK_RAW): use Pygrub to figure out if pv kernel is
               available

<<<<<<< HEAD
            4. Glance (DISK): pv is assumed

            5. Glance (ISO): use 'os_type', raise if not set
        """
        if FLAGS.xenapi_image_service == 'glance':
            # 2, 3, 4, 5: Glance
            return cls._determine_is_pv_glance(
              session, vdi_ref, disk_image_type, os_type)
        else:
            # 1. Objecstore
            return cls._determine_is_pv_objectstore(session, instance_id,
                                                    vdi_ref)

    @classmethod
    def _determine_is_pv_objectstore(cls, session, instance_id, vdi_ref):
        LOG.debug(_("Looking up vdi %s for PV kernel"), vdi_ref)
        fn = "is_vdi_pv"
        args = {}
        args['vdi-ref'] = vdi_ref
        task = session.async_call_plugin('objectstore', fn, args)
        pv_str = session.wait_for_task(task, instance_id)
        pv = None
        if pv_str.lower() == 'true':
            pv = True
        elif pv_str.lower() == 'false':
            pv = False
        LOG.debug(_("PV Kernel in VDI:%s"), pv)
        return pv

    @classmethod
    def _determine_is_pv_glance(cls, session, vdi_ref, disk_image_type,
                                os_type):
        """
        For a Glance image, determine if we need paravirtualization.

        The relevant scenarios are:
            2. Glance (VHD): then we use `os_type`, raise if not set

            3. Glance (DISK_RAW): use Pygrub to figure out if pv kernel is
               available

            4. Glance (DISK): pv is assumed

            5. Glance (DISK_ISO): no pv is assumed
=======
            3. Glance (DISK): pv is assumed
>>>>>>> 9da88eac
        """

        LOG.debug(_("Looking up vdi %s for PV kernel"), vdi_ref)
        if disk_image_type == ImageType.DISK_VHD:
            # 1. VHD
            if os_type == 'windows':
                is_pv = False
            else:
                is_pv = True
        elif disk_image_type == ImageType.DISK_RAW:
            # 2. RAW
            is_pv = with_vdi_attached_here(session, vdi_ref, True, _is_vdi_pv)
        elif disk_image_type == ImageType.DISK:
            # 3. Disk
            is_pv = True
        elif disk_image_type == ImageType.DISK_ISO:
            # 5. ISO
            is_pv = False
        else:
            raise exception.Error(_("Unknown image format %(disk_image_type)s")
                                  % locals())

        return is_pv

    @classmethod
    def lookup(cls, session, name_label):
        """Look the instance i up, and returns it if available"""
        vm_refs = session.get_xenapi().VM.get_by_name_label(name_label)
        n = len(vm_refs)
        if n == 0:
            return None
        elif n > 1:
            raise exception.InstanceExists(name=name_label)
        else:
            return vm_refs[0]

    @classmethod
    def lookup_vm_vdis(cls, session, vm_ref):
        """Look for the VDIs that are attached to the VM"""
        # Firstly we get the VBDs, then the VDIs.
        # TODO(Armando): do we leave the read-only devices?
        vbd_refs = session.get_xenapi().VM.get_VBDs(vm_ref)
        vdi_refs = []
        if vbd_refs:
            for vbd_ref in vbd_refs:
                try:
                    vdi_ref = session.get_xenapi().VBD.get_VDI(vbd_ref)
                    # Test valid VDI
                    record = session.get_xenapi().VDI.get_record(vdi_ref)
                    LOG.debug(_('VDI %s is still available'), record['uuid'])
                except cls.XenAPI.Failure, exc:
                    LOG.exception(exc)
                else:
                    vdi_refs.append(vdi_ref)
            if len(vdi_refs) > 0:
                return vdi_refs
            else:
                return None

    @classmethod
    def preconfigure_instance(cls, session, instance, vdi_ref, network_info):
        """Makes alterations to the image before launching as part of spawn.
        """

        # As mounting the image VDI is expensive, we only want do do it once,
        # if at all, so determine whether it's required first, and then do
        # everything
        mount_required = False
        key, net = _prepare_injectables(instance, network_info)
        mount_required = key or net
        if not mount_required:
            return

        with_vdi_attached_here(session, vdi_ref, False,
                               lambda dev: _mounted_processing(dev, key, net))

    @classmethod
    def lookup_kernel_ramdisk(cls, session, vm):
        vm_rec = session.get_xenapi().VM.get_record(vm)
        if 'PV_kernel' in vm_rec and 'PV_ramdisk' in vm_rec:
            return (vm_rec['PV_kernel'], vm_rec['PV_ramdisk'])
        else:
            return (None, None)

    @classmethod
    def compile_info(cls, record):
        """Fill record with VM status information"""
        LOG.info(_("(VM_UTILS) xenserver vm state -> |%s|"),
                 record['power_state'])
        LOG.info(_("(VM_UTILS) xenapi power_state -> |%s|"),
                 XENAPI_POWER_STATE[record['power_state']])
        return {'state': XENAPI_POWER_STATE[record['power_state']],
                'max_mem': long(record['memory_static_max']) >> 10,
                'mem': long(record['memory_dynamic_max']) >> 10,
                'num_cpu': record['VCPUs_max'],
                'cpu_time': 0}

    @classmethod
    def compile_diagnostics(cls, session, record):
        """Compile VM diagnostics data"""
        try:
            host = session.get_xenapi_host()
            host_ip = session.get_xenapi().host.get_record(host)["address"]
        except (cls.XenAPI.Failure, KeyError) as e:
            return {"Unable to retrieve diagnostics": e}

        try:
            diags = {}
            xml = get_rrd(host_ip, record["uuid"])
            if xml:
                rrd = minidom.parseString(xml)
                for i, node in enumerate(rrd.firstChild.childNodes):
                    # We don't want all of the extra garbage
                    if i >= 3 and i <= 11:
                        ref = node.childNodes
                        # Name and Value
                        if len(ref) > 6:
                            diags[ref[0].firstChild.data] = \
                                ref[6].firstChild.data
            return diags
        except cls.XenAPI.Failure as e:
            return {"Unable to retrieve diagnostics": e}

    @classmethod
    def scan_sr(cls, session, instance_id=None, sr_ref=None):
        """Scans the SR specified by sr_ref"""
        if sr_ref:
            LOG.debug(_("Re-scanning SR %s"), sr_ref)
            task = session.call_xenapi('Async.SR.scan', sr_ref)
            session.wait_for_task(task, instance_id)

    @classmethod
    def scan_default_sr(cls, session):
        """Looks for the system default SR and triggers a re-scan"""
        sr_ref = find_sr(session)
        session.call_xenapi('SR.scan', sr_ref)


def get_rrd(host, vm_uuid):
    """Return the VM RRD XML as a string"""
    try:
        xml = urllib.urlopen("http://%s:%s@%s/vm_rrd?uuid=%s" % (
            FLAGS.xenapi_connection_username,
            FLAGS.xenapi_connection_password,
            host,
            vm_uuid))
        return xml.read()
    except IOError:
        return None


#TODO(sirp): This code comes from XS5.6 pluginlib.py, we should refactor to
# use that implmenetation
def get_vhd_parent(session, vdi_rec):
    """
    Returns the VHD parent of the given VDI record, as a (ref, rec) pair.
    Returns None if we're at the root of the tree.
    """
    if 'vhd-parent' in vdi_rec['sm_config']:
        parent_uuid = vdi_rec['sm_config']['vhd-parent']
        parent_ref = session.get_xenapi().VDI.get_by_uuid(parent_uuid)
        parent_rec = session.get_xenapi().VDI.get_record(parent_ref)
        vdi_uuid = vdi_rec['uuid']
        LOG.debug(_("VHD %(vdi_uuid)s has parent %(parent_ref)s") % locals())
        return parent_ref, parent_rec
    else:
        return None


def get_vhd_parent_uuid(session, vdi_ref):
    vdi_rec = session.get_xenapi().VDI.get_record(vdi_ref)
    ret = get_vhd_parent(session, vdi_rec)
    if ret:
        parent_ref, parent_rec = ret
        return parent_rec["uuid"]
    else:
        return None


def wait_for_vhd_coalesce(session, instance_id, sr_ref, vdi_ref,
                          original_parent_uuid):
    """ Spin until the parent VHD is coalesced into its parent VHD

    Before coalesce:
        * original_parent_vhd
            * parent_vhd
                snapshot

    Atter coalesce:
        * parent_vhd
            snapshot
    """
    max_attempts = FLAGS.xenapi_vhd_coalesce_max_attempts
    attempts = {'counter': 0}

    def _poll_vhds():
        attempts['counter'] += 1
        if attempts['counter'] > max_attempts:
            counter = attempts['counter']
            msg = (_("VHD coalesce attempts exceeded (%(counter)d >"
                    " %(max_attempts)d), giving up...") % locals())
            raise exception.Error(msg)

        VMHelper.scan_sr(session, instance_id, sr_ref)
        parent_uuid = get_vhd_parent_uuid(session, vdi_ref)
        if original_parent_uuid and (parent_uuid != original_parent_uuid):
            LOG.debug(_("Parent %(parent_uuid)s doesn't match original parent"
                    " %(original_parent_uuid)s, waiting for coalesce...")
                    % locals())
        else:
            # Breakout of the loop (normally) and return the parent_uuid
            raise utils.LoopingCallDone(parent_uuid)

    loop = utils.LoopingCall(_poll_vhds)
    loop.start(FLAGS.xenapi_vhd_coalesce_poll_interval, now=True)
    parent_uuid = loop.wait()
    return parent_uuid


def get_vdi_for_vm_safely(session, vm_ref):
    vdi_refs = VMHelper.lookup_vm_vdis(session, vm_ref)
    if vdi_refs is None:
        raise Exception(_("No VDIs found for VM %s") % vm_ref)
    else:
        num_vdis = len(vdi_refs)
        if num_vdis != 1:
            raise exception.Exception(_("Unexpected number of VDIs"
                    "(%(num_vdis)s) found"
                    " for VM %(vm_ref)s") % locals())

    vdi_ref = vdi_refs[0]
    vdi_rec = session.get_xenapi().VDI.get_record(vdi_ref)
    return vdi_ref, vdi_rec


def safe_find_sr(session):
    """Same as find_sr except raises a NotFound exception if SR cannot be
    determined
    """
    sr_ref = find_sr(session)
    if sr_ref is None:
        raise exception.StorageRepositoryNotFound()
    return sr_ref


def find_sr(session):
    """Return the storage repository to hold VM images"""
    host = session.get_xenapi_host()
    sr_refs = session.get_xenapi().SR.get_all()
    for sr_ref in sr_refs:
        sr_rec = session.get_xenapi().SR.get_record(sr_ref)
        if not ('i18n-key' in sr_rec['other_config'] and
                sr_rec['other_config']['i18n-key'] == 'local-storage'):
            continue
        for pbd_ref in sr_rec['PBDs']:
            pbd_rec = session.get_xenapi().PBD.get_record(pbd_ref)
            if pbd_rec['host'] == host:
                return sr_ref
    return None


def safe_find_iso_sr(session):
    """Same as find_iso_sr except raises a NotFound exception if SR cannot be
    determined
    """
    sr_ref = find_iso_sr(session)
    if sr_ref is None:
        raise exception.NotFound(_('Cannot find SR of content-type ISO'))
    return sr_ref


def find_iso_sr(session):
    """Return the storage repository to hold ISO images"""
    host = session.get_xenapi_host()
    sr_refs = session.get_xenapi().SR.get_all()
    for sr_ref in sr_refs:
        sr_rec = session.get_xenapi().SR.get_record(sr_ref)

        LOG.debug(_("ISO: looking at SR %(sr_rec)s") % locals())
        if not sr_rec['content_type'] == 'iso':
            LOG.debug(_("ISO: not iso content"))
            continue
        if not 'i18n-key' in sr_rec['other_config']:
            LOG.debug(_("ISO: iso content_type, no 'i18n-key' key"))
            continue
        if not sr_rec['other_config']['i18n-key'] == 'local-storage-iso':
            LOG.debug(_("ISO: iso content_type, i18n-key value not "
                        "'local-storage-iso'"))
            continue

        LOG.debug(_("ISO: SR MATCHing our criteria"))
        for pbd_ref in sr_rec['PBDs']:
            LOG.debug(_("ISO: ISO, looking to see if it is host local"))
            pbd_rec = session.get_xenapi().PBD.get_record(pbd_ref)
            pbd_rec_host = pbd_rec['host']
            LOG.debug(_("ISO: PBD matching, want %(pbd_rec)s, have %(host)s") %
                      locals())
            if pbd_rec_host == host:
                LOG.debug(_("ISO: SR with local PBD"))
                return sr_ref
    return None


def remap_vbd_dev(dev):
    """Return the appropriate location for a plugged-in VBD device

    Ubuntu Maverick moved xvd? -> sd?. This is considered a bug and will be
    fixed in future versions:
        https://bugs.launchpad.net/ubuntu/+source/linux/+bug/684875

    For now, we work around it by just doing a string replace.
    """
    # NOTE(sirp): This hack can go away when we pull support for Maverick
    should_remap = FLAGS.xenapi_remap_vbd_dev
    if not should_remap:
        return dev

    old_prefix = 'xvd'
    new_prefix = FLAGS.xenapi_remap_vbd_dev_prefix
    remapped_dev = dev.replace(old_prefix, new_prefix)

    return remapped_dev


def _wait_for_device(dev):
    """Wait for device node to appear"""
    for i in xrange(0, FLAGS.block_device_creation_timeout):
        if os.path.exists('/dev/%s' % dev):
            return
        time.sleep(1)

    raise StorageError(_('Timeout waiting for device %s to be created') % dev)


def with_vdi_attached_here(session, vdi_ref, read_only, f):
    this_vm_ref = get_this_vm_ref(session)
    vbd_rec = {}
    vbd_rec['VM'] = this_vm_ref
    vbd_rec['VDI'] = vdi_ref
    vbd_rec['userdevice'] = 'autodetect'
    vbd_rec['bootable'] = False
    vbd_rec['mode'] = read_only and 'RO' or 'RW'
    vbd_rec['type'] = 'disk'
    vbd_rec['unpluggable'] = True
    vbd_rec['empty'] = False
    vbd_rec['other_config'] = {}
    vbd_rec['qos_algorithm_type'] = ''
    vbd_rec['qos_algorithm_params'] = {}
    vbd_rec['qos_supported_algorithms'] = []
    LOG.debug(_('Creating VBD for VDI %s ... '), vdi_ref)
    vbd_ref = session.get_xenapi().VBD.create(vbd_rec)
    LOG.debug(_('Creating VBD for VDI %s done.'), vdi_ref)
    try:
        LOG.debug(_('Plugging VBD %s ... '), vbd_ref)
        session.get_xenapi().VBD.plug(vbd_ref)
        LOG.debug(_('Plugging VBD %s done.'), vbd_ref)
        orig_dev = session.get_xenapi().VBD.get_device(vbd_ref)
        LOG.debug(_('VBD %(vbd_ref)s plugged as %(orig_dev)s') % locals())
        dev = remap_vbd_dev(orig_dev)
        if dev != orig_dev:
            LOG.debug(_('VBD %(vbd_ref)s plugged into wrong dev, '
                        'remapping to %(dev)s') % locals())
        if dev != 'autodetect':
            # NOTE(johannes): Unit tests will end up with a device called
            # 'autodetect' which obviously won't exist. It's not ideal,
            # but the alternatives were much messier
            _wait_for_device(dev)
        return f(dev)
    finally:
        LOG.debug(_('Destroying VBD for VDI %s ... '), vdi_ref)
        vbd_unplug_with_retry(session, vbd_ref)
        ignore_failure(session.get_xenapi().VBD.destroy, vbd_ref)
        LOG.debug(_('Destroying VBD for VDI %s done.'), vdi_ref)


def vbd_unplug_with_retry(session, vbd_ref):
    """Call VBD.unplug on the given VBD, with a retry if we get
    DEVICE_DETACH_REJECTED.  For reasons which I don't understand, we're
    seeing the device still in use, even when all processes using the device
    should be dead."""
    # FIXME(sirp): We can use LoopingCall here w/o blocking sleep()
    while True:
        try:
            session.get_xenapi().VBD.unplug(vbd_ref)
            LOG.debug(_('VBD.unplug successful first time.'))
            return
        except VMHelper.XenAPI.Failure, e:
            if (len(e.details) > 0 and
                e.details[0] == 'DEVICE_DETACH_REJECTED'):
                LOG.debug(_('VBD.unplug rejected: retrying...'))
                time.sleep(1)
                LOG.debug(_('Not sleeping anymore!'))
            elif (len(e.details) > 0 and
                  e.details[0] == 'DEVICE_ALREADY_DETACHED'):
                LOG.debug(_('VBD.unplug successful eventually.'))
                return
            else:
                LOG.error(_('Ignoring XenAPI.Failure in VBD.unplug: %s'),
                              e)
                return


def ignore_failure(func, *args, **kwargs):
    try:
        return func(*args, **kwargs)
    except VMHelper.XenAPI.Failure, e:
        LOG.error(_('Ignoring XenAPI.Failure %s'), e)
        return None


def get_this_vm_uuid():
    with file('/sys/hypervisor/uuid') as f:
        return f.readline().strip()


def get_this_vm_ref(session):
    return session.get_xenapi().VM.get_by_uuid(get_this_vm_uuid())


def _is_vdi_pv(dev):
    LOG.debug(_("Running pygrub against %s"), dev)
    output = os.popen('pygrub -qn /dev/%s' % dev)
    for line in output.readlines():
        #try to find kernel string
        m = re.search('(?<=kernel:)/.*(?:>)', line)
        if m and m.group(0).find('xen') != -1:
            LOG.debug(_("Found Xen kernel %s") % m.group(0))
            return True
    LOG.debug(_("No Xen kernel found.  Booting HVM."))
    return False


def _stream_disk(dev, image_type, virtual_size, image_file):
    offset = 0
    if image_type == ImageType.DISK:
        offset = MBR_SIZE_BYTES
        _write_partition(virtual_size, dev)

    utils.execute('sudo', 'chown', os.getuid(), '/dev/%s' % dev)

    with open('/dev/%s' % dev, 'wb') as f:
        f.seek(offset)
        for chunk in image_file:
            f.write(chunk)


def _write_partition(virtual_size, dev):
    dest = '/dev/%s' % dev
    primary_first = MBR_SIZE_SECTORS
    primary_last = MBR_SIZE_SECTORS + (virtual_size / SECTOR_SIZE) - 1

    LOG.debug(_('Writing partition table %(primary_first)d %(primary_last)d'
            ' to %(dest)s...') % locals())

    def execute(*cmd, **kwargs):
        return utils.execute(*cmd, **kwargs)

    execute('sudo', 'parted', '--script', dest, 'mklabel', 'msdos')
    execute('sudo', 'parted', '--script', dest, 'mkpart', 'primary',
            '%ds' % primary_first,
            '%ds' % primary_last)

    LOG.debug(_('Writing partition table %s done.'), dest)


def get_name_label_for_image(image):
    # TODO(sirp): This should eventually be the URI for the Glance image
    return _('Glance image %s') % image


def _mount_filesystem(dev_path, dir):
    """mounts the device specified by dev_path in dir"""
    try:
        out, err = utils.execute('sudo', 'mount',
                                 '-t', 'ext2,ext3',
                                 dev_path, dir)
    except exception.ProcessExecutionError as e:
        err = str(e)
    return err


def _find_guest_agent(base_dir, agent_rel_path):
    """
    tries to locate a guest agent at the path
    specificed by agent_rel_path
    """
    agent_path = os.path.join(base_dir, agent_rel_path)
    if os.path.isfile(agent_path):
        # The presence of the guest agent
        # file indicates that this instance can
        # reconfigure the network from xenstore data,
        # so manipulation of files in /etc is not
        # required
        LOG.info(_('XenServer tools installed in this '
                'image are capable of network injection.  '
                'Networking files will not be'
                'manipulated'))
        return True
    xe_daemon_filename = os.path.join(base_dir,
        'usr', 'sbin', 'xe-daemon')
    if os.path.isfile(xe_daemon_filename):
        LOG.info(_('XenServer tools are present '
                'in this image but are not capable '
                'of network injection'))
    else:
        LOG.info(_('XenServer tools are not '
                'installed in this image'))
    return False


def _mounted_processing(device, key, net):
    """Callback which runs with the image VDI attached"""

    dev_path = '/dev/' + device + '1'  # NB: Partition 1 hardcoded
    tmpdir = tempfile.mkdtemp()
    try:
        # Mount only Linux filesystems, to avoid disturbing NTFS images
        err = _mount_filesystem(dev_path, tmpdir)
        if not err:
            try:
                # This try block ensures that the umount occurs
                if not _find_guest_agent(tmpdir, FLAGS.xenapi_agent_path):
                    LOG.info(_('Manipulating interface files '
                            'directly'))
                    disk.inject_data_into_fs(tmpdir, key, net,
                        utils.execute)
            finally:
                utils.execute('sudo', 'umount', dev_path)
        else:
            LOG.info(_('Failed to mount filesystem (expected for '
                'non-linux instances): %s') % err)
    finally:
        # remove temporary directory
        os.rmdir(tmpdir)


def _prepare_injectables(inst, networks_info):
    """
    prepares the ssh key and the network configuration file to be
    injected into the disk image
    """
    #do the import here - Cheetah.Template will be loaded
    #only if injection is performed
    from Cheetah import Template as t
    template = t.Template
    template_data = open(FLAGS.injected_network_template).read()

    key = str(inst['key_data'])
    net = None
    if networks_info:
        ifc_num = -1
        interfaces_info = []
        have_injected_networks = False
        for (network_ref, info) in networks_info:
            ifc_num += 1
            if not network_ref['injected']:
                continue

            have_injected_networks = True
            ip_v4 = ip_v6 = None
            if 'ips' in info and len(info['ips']) > 0:
                ip_v4 = info['ips'][0]
            if 'ip6s' in info and len(info['ip6s']) > 0:
                ip_v6 = info['ip6s'][0]
            if len(info['dns']) > 0:
                dns = info['dns'][0]
            else:
                dns = ''
            interface_info = {'name': 'eth%d' % ifc_num,
                              'address': ip_v4 and ip_v4['ip'] or '',
                              'netmask': ip_v4 and ip_v4['netmask'] or '',
                              'gateway': info['gateway'],
                              'broadcast': info['broadcast'],
                              'dns': dns,
                              'address_v6': ip_v6 and ip_v6['ip'] or '',
                              'netmask_v6': ip_v6 and ip_v6['netmask'] or '',
                              'gateway_v6': ip_v6 and info['gateway6'] or '',
                              'use_ipv6': FLAGS.use_ipv6}
            interfaces_info.append(interface_info)

        if have_injected_networks:
            net = str(template(template_data,
                                searchList=[{'interfaces': interfaces_info,
                                            'use_ipv6': FLAGS.use_ipv6}]))
    return key, net<|MERGE_RESOLUTION|>--- conflicted
+++ resolved
@@ -396,7 +396,6 @@
         session.wait_for_task(task, instance.id)
 
     @classmethod
-<<<<<<< HEAD
     def fetch_blank_disk(cls, session, instance_type_id):
         # Size the blank harddrive to suit the machine type:
         one_gig = 1024 * 1024 * 1024
@@ -414,19 +413,9 @@
         return vdi_ref
 
     @classmethod
-    def fetch_image(cls, session, instance_id, image, user_id, project_id,
-                    image_type):
-        """
-        image_type is interpreted as an ImageType instance
-        Related flags:
-            xenapi_image_service = ['glance', 'objectstore']
-            glance_address = 'address for glance services'
-            glance_port = 'port for glance services'
-=======
     def fetch_image(cls, context, session, instance_id, image, user_id,
                     project_id, image_type):
         """Fetch image from glance based on image type.
->>>>>>> 9da88eac
 
         Returns: A single filename if image_type is KERNEL or RAMDISK
                  A list of dictionaries that describe VDIs, otherwise
@@ -636,54 +625,9 @@
             2. Glance (DISK_RAW): use Pygrub to figure out if pv kernel is
                available
 
-<<<<<<< HEAD
-            4. Glance (DISK): pv is assumed
-
-            5. Glance (ISO): use 'os_type', raise if not set
-        """
-        if FLAGS.xenapi_image_service == 'glance':
-            # 2, 3, 4, 5: Glance
-            return cls._determine_is_pv_glance(
-              session, vdi_ref, disk_image_type, os_type)
-        else:
-            # 1. Objecstore
-            return cls._determine_is_pv_objectstore(session, instance_id,
-                                                    vdi_ref)
-
-    @classmethod
-    def _determine_is_pv_objectstore(cls, session, instance_id, vdi_ref):
-        LOG.debug(_("Looking up vdi %s for PV kernel"), vdi_ref)
-        fn = "is_vdi_pv"
-        args = {}
-        args['vdi-ref'] = vdi_ref
-        task = session.async_call_plugin('objectstore', fn, args)
-        pv_str = session.wait_for_task(task, instance_id)
-        pv = None
-        if pv_str.lower() == 'true':
-            pv = True
-        elif pv_str.lower() == 'false':
-            pv = False
-        LOG.debug(_("PV Kernel in VDI:%s"), pv)
-        return pv
-
-    @classmethod
-    def _determine_is_pv_glance(cls, session, vdi_ref, disk_image_type,
-                                os_type):
-        """
-        For a Glance image, determine if we need paravirtualization.
-
-        The relevant scenarios are:
-            2. Glance (VHD): then we use `os_type`, raise if not set
-
-            3. Glance (DISK_RAW): use Pygrub to figure out if pv kernel is
-               available
-
-            4. Glance (DISK): pv is assumed
-
-            5. Glance (DISK_ISO): no pv is assumed
-=======
             3. Glance (DISK): pv is assumed
->>>>>>> 9da88eac
+
+            4. Glance (DISK_ISO): no pv is assumed
         """
 
         LOG.debug(_("Looking up vdi %s for PV kernel"), vdi_ref)
