# vim: tabstop=4 shiftwidth=4 softtabstop=4

# Copyright (c) 2010 Citrix Systems, Inc.
# Copyright 2010 OpenStack LLC.
#
#    Licensed under the Apache License, Version 2.0 (the "License"); you may
#    not use this file except in compliance with the License. You may obtain
#    a copy of the License at
#
#         http://www.apache.org/licenses/LICENSE-2.0
#
#    Unless required by applicable law or agreed to in writing, software
#    distributed under the License is distributed on an "AS IS" BASIS, WITHOUT
#    WARRANTIES OR CONDITIONS OF ANY KIND, either express or implied. See the
#    License for the specific language governing permissions and limitations
#    under the License.

"""
Management class for VM-related functions (spawn, reboot, etc).
"""

import base64
import json
import M2Crypto
import os
import pickle
import subprocess
import tempfile
import uuid

from nova import db
from nova import context
from nova import log as logging
from nova import exception
from nova import utils
from nova import flags

from nova.auth.manager import AuthManager
from nova.compute import power_state
from nova.virt import driver
from nova.virt.xenapi.network_utils import NetworkHelper
from nova.virt.xenapi.vm_utils import VMHelper
from nova.virt.xenapi.vm_utils import ImageType

XenAPI = None
LOG = logging.getLogger("nova.virt.xenapi.vmops")
FLAGS = flags.FLAGS


class VMOps(object):
    """
    Management class for VM-related tasks
    """
    def __init__(self, session):
        self.XenAPI = session.get_imported_xenapi()
        self._session = session
<<<<<<< HEAD
=======
        self.poll_rescue_last_ran = None

>>>>>>> 08fd7016
        VMHelper.XenAPI = self.XenAPI

    def list_instances(self):
        """List VM instances"""
        # TODO(justinsb): Should we just always use the details method?
        #  Seems to be the same number of API calls..
        vm_refs = []
        for vm_ref in self._session.get_xenapi().VM.get_all():
            vm_rec = self._session.get_xenapi().VM.get_record(vm_ref)
            if not vm_rec["is_a_template"] and not vm_rec["is_control_domain"]:
                vm_refs.append(vm_rec["name_label"])
        return vm_refs

    def list_instances_detail(self):
        """List VM instances, returning InstanceInfo objects"""
        instance_infos = []
        for vm_ref in self._session.get_xenapi().VM.get_all():
            vm_rec = self._session.get_xenapi().VM.get_record(vm_ref)
            if not vm_rec["is_a_template"] and not vm_rec["is_control_domain"]:
                name = vm_rec["name_label"]

                # TODO(justinsb): This a roundabout way to map the state
                openstack_format = VMHelper.compile_info(vm_rec)
                state = openstack_format['state']

                instance_info = driver.InstanceInfo(name, state)
                instance_infos.append(instance_info)
        return instance_infos

    def revert_resize(self, instance):
        vm_ref = VMHelper.lookup(self._session, instance.name)
        self._start(instance, vm_ref)

    def finish_resize(self, instance, disk_info):
        vdi_uuid = self.link_disks(instance, disk_info['base_copy'],
                disk_info['cow'])
        vm_ref = self._create_vm(instance, vdi_uuid)
        self.resize_instance(instance, vdi_uuid)
        self._spawn(instance, vm_ref)

    def _start(self, instance, vm_ref=None):
        """Power on a VM instance"""
        if not vm_ref:
            vm_ref = VMHelper.lookup(self._session, instance.name)
        if vm_ref is None:
            raise exception(_('Attempted to power on non-existent instance'
            ' bad instance id %s') % instance.id)
        LOG.debug(_("Starting instance %s"), instance.name)
        self._session.call_xenapi('VM.start', vm_ref, False, False)

    def _create_disk(self, instance):
        user = AuthManager().get_user(instance.user_id)
        project = AuthManager().get_project(instance.project_id)
        disk_image_type = VMHelper.determine_disk_image_type(instance)
        vdi_uuid = VMHelper.fetch_image(self._session, instance.id,
                instance.image_id, user, project, disk_image_type)
        return vdi_uuid

    def spawn(self, instance, network_info=None):
        vdi_uuid = self._create_disk(instance)
        vm_ref = self._create_vm(instance, vdi_uuid, network_info)
        self._spawn(instance, vm_ref)

    def _create_vm(self, instance, vdi_uuid, network_info=None):
        """Create VM instance"""
        instance_name = instance.name
        vm_ref = VMHelper.lookup(self._session, instance_name)
        if vm_ref is not None:
            raise exception.Duplicate(_('Attempted to create'
                    ' non-unique name %s') % instance_name)

        #ensure enough free memory is available
        if not VMHelper.ensure_free_mem(self._session, instance):
            LOG.exception(_('instance %(instance_name)s: not enough free '
                          'memory') % locals())
            db.instance_set_state(context.get_admin_context(),
                                  instance['id'],
                                  power_state.SHUTDOWN)
            return

        user = AuthManager().get_user(instance.user_id)
        project = AuthManager().get_project(instance.project_id)

        # Are we building from a pre-existing disk?
        vdi_ref = self._session.call_xenapi('VDI.get_by_uuid', vdi_uuid)

        disk_image_type = VMHelper.determine_disk_image_type(instance)

        kernel = None
        if instance.kernel_id:
            kernel = VMHelper.fetch_image(self._session, instance.id,
                instance.kernel_id, user, project, ImageType.KERNEL_RAMDISK)

        ramdisk = None
        if instance.ramdisk_id:
            ramdisk = VMHelper.fetch_image(self._session, instance.id,
                instance.ramdisk_id, user, project, ImageType.KERNEL_RAMDISK)

        use_pv_kernel = VMHelper.determine_is_pv(self._session, instance.id,
            vdi_ref, disk_image_type, instance.os_type)
        vm_ref = VMHelper.create_vm(self._session, instance, kernel, ramdisk,
                                    use_pv_kernel)

        VMHelper.create_vbd(session=self._session, vm_ref=vm_ref,
                vdi_ref=vdi_ref, userdevice=0, bootable=True)

        # Alter the image before VM start for, e.g. network injection
        if FLAGS.xenapi_inject_image:
            VMHelper.preconfigure_instance(self._session, instance, vdi_ref)

        # TODO(tr3buchet) - check to make sure we have network info, otherwise
        # create it now. This goes away once nova-multi-nic hits.
        if network_info is None:
            network_info = self._get_network_info(instance)
        self.create_vifs(vm_ref, network_info)
        self.inject_network_info(instance, vm_ref, network_info)
        return vm_ref

    def _spawn(self, instance, vm_ref):
        """Spawn a new instance"""
        LOG.debug(_('Starting VM %s...'), vm_ref)
        self._start(instance, vm_ref)
        instance_name = instance.name
        LOG.info(_('Spawning VM %(instance_name)s created %(vm_ref)s.')
                 % locals())

        def _inject_files():
            injected_files = instance.injected_files
            if injected_files:
                # Check if this is a JSON-encoded string and convert if needed.
                if isinstance(injected_files, basestring):
                    try:
                        injected_files = json.loads(injected_files)
                    except ValueError:
                        LOG.exception(
                            _("Invalid value for injected_files: '%s'")
                                % injected_files)
                        injected_files = []
                # Inject any files, if specified
                for path, contents in instance.injected_files:
                    LOG.debug(_("Injecting file path: '%s'") % path)
                    self.inject_file(instance, path, contents)
        # NOTE(armando): Do we really need to do this in virt?
        # NOTE(tr3buchet): not sure but wherever we do it, we need to call
        #                  reset_network afterwards
        timer = utils.LoopingCall(f=None)

        def _wait_for_boot():
            try:
                state = self.get_info(instance_name)['state']
                db.instance_set_state(context.get_admin_context(),
                                      instance['id'], state)
                if state == power_state.RUNNING:
                    LOG.debug(_('Instance %s: booted'), instance_name)
                    timer.stop()
                    _inject_files()
                    return True
            except Exception, exc:
                LOG.warn(exc)
                LOG.exception(_('instance %s: failed to boot'),
                              instance_name)
                db.instance_set_state(context.get_admin_context(),
                                      instance['id'],
                                      power_state.SHUTDOWN)
                timer.stop()
                return False

        timer.f = _wait_for_boot

        # call to reset network to configure network from xenstore
        self.reset_network(instance, vm_ref)

        return timer.start(interval=0.5, now=True)

    def _get_vm_opaque_ref(self, instance_or_vm):
        """Refactored out the common code of many methods that receive either
        a vm name or a vm instance, and want a vm instance in return.
        """
        # if instance_or_vm is a string it must be opaque ref or instance name
        if isinstance(instance_or_vm, basestring):
            obj = None
            try:
                # check for opaque ref
                obj = self._session.get_xenapi().VM.get_uuid(instance_or_vm)
                return instance_or_vm
            except self.XenAPI.Failure:
                # wasn't an opaque ref, can be an instance name
                instance_name = instance_or_vm

        # if instance_or_vm is an int/long it must be instance id
        elif isinstance(instance_or_vm, (int, long)):
            ctx = context.get_admin_context()
            instance_obj = db.instance_get(ctx, instance_or_vm)
            instance_name = instance_obj.name
        else:
            instance_name = instance_or_vm.name
        vm_ref = VMHelper.lookup(self._session, instance_name)
        if vm_ref is None:
            raise exception.NotFound(
                            _('Instance not present %s') % instance_name)
        return vm_ref

    def _acquire_bootlock(self, vm):
        """Prevent an instance from booting"""
        self._session.call_xenapi(
            "VM.set_blocked_operations",
            vm,
            {"start": ""})

    def _release_bootlock(self, vm):
        """Allow an instance to boot"""
        self._session.call_xenapi(
            "VM.remove_from_blocked_operations",
            vm,
            "start")

    def snapshot(self, instance, image_id):
        """Create snapshot from a running VM instance

        :param instance: instance to be snapshotted
        :param image_id: id of image to upload to

        Steps involved in a XenServer snapshot:

        1. XAPI-Snapshot: Snapshotting the instance using XenAPI. This
            creates: Snapshot (Template) VM, Snapshot VBD, Snapshot VDI,
            Snapshot VHD

        2. Wait-for-coalesce: The Snapshot VDI and Instance VDI both point to
            a 'base-copy' VDI.  The base_copy is immutable and may be chained
            with other base_copies.  If chained, the base_copies
            coalesce together, so, we must wait for this coalescing to occur to
            get a stable representation of the data on disk.

        3. Push-to-glance: Once coalesced, we call a plugin on the XenServer
            that will bundle the VHDs together and then push the bundle into
            Glance.
        """
        template_vm_ref = None
        try:
            template_vm_ref, template_vdi_uuids = self._get_snapshot(instance)
            # call plugin to ship snapshot off to glance
            VMHelper.upload_image(
                    self._session, instance, template_vdi_uuids, image_id)
        finally:
            if template_vm_ref:
                self._destroy(instance, template_vm_ref,
                        shutdown=False, destroy_kernel_ramdisk=False)

        logging.debug(_("Finished snapshot and upload for VM %s"), instance)

    def _get_snapshot(self, instance):
        #TODO(sirp): Add quiesce and VSS locking support when Windows support
        # is added

        logging.debug(_("Starting snapshot for VM %s"), instance)
        vm_ref = VMHelper.lookup(self._session, instance.name)

        label = "%s-snapshot" % instance.name
        try:
            template_vm_ref, template_vdi_uuids = VMHelper.create_snapshot(
                self._session, instance.id, vm_ref, label)
            return template_vm_ref, template_vdi_uuids
        except self.XenAPI.Failure, exc:
            logging.error(_("Unable to Snapshot %(vm_ref)s: %(exc)s")
                    % locals())
            return

    def migrate_disk_and_power_off(self, instance, dest):
        """Copies a VHD from one host machine to another

        :param instance: the instance that owns the VHD in question
        :param dest: the destination host machine
        :param disk_type: values are 'primary' or 'cow'
        """
        vm_ref = VMHelper.lookup(self._session, instance.name)

        # The primary VDI becomes the COW after the snapshot, and we can
        # identify it via the VBD. The base copy is the parent_uuid returned
        # from the snapshot creation

        base_copy_uuid = cow_uuid = None
        template_vdi_uuids = template_vm_ref = None
        try:
            # transfer the base copy
            template_vm_ref, template_vdi_uuids = self._get_snapshot(instance)
            base_copy_uuid = template_vdi_uuids['image']
            vdi_ref, vm_vdi_rec = \
                    VMHelper.get_vdi_for_vm_safely(self._session, vm_ref)
            cow_uuid = vm_vdi_rec['uuid']

            params = {'host': dest,
                      'vdi_uuid': base_copy_uuid,
                      'instance_id': instance.id,
                      'sr_path': VMHelper.get_sr_path(self._session)}

            task = self._session.async_call_plugin('migration', 'transfer_vhd',
                    {'params': pickle.dumps(params)})
            self._session.wait_for_task(task, instance.id)

            # Now power down the instance and transfer the COW VHD
            self._shutdown(instance, vm_ref, hard=False)

            params = {'host': dest,
                      'vdi_uuid': cow_uuid,
                      'instance_id': instance.id,
                      'sr_path': VMHelper.get_sr_path(self._session), }

            task = self._session.async_call_plugin('migration', 'transfer_vhd',
                    {'params': pickle.dumps(params)})
            self._session.wait_for_task(task, instance.id)

        finally:
            if template_vm_ref:
                self._destroy(instance, template_vm_ref,
                        shutdown=False, destroy_kernel_ramdisk=False)

        # TODO(mdietz): we could also consider renaming these to something
        # sensible so we don't need to blindly pass around dictionaries
        return {'base_copy': base_copy_uuid, 'cow': cow_uuid}

    def link_disks(self, instance, base_copy_uuid, cow_uuid):
        """Links the base copy VHD to the COW via the XAPI plugin"""
        vm_ref = VMHelper.lookup(self._session, instance.name)
        new_base_copy_uuid = str(uuid.uuid4())
        new_cow_uuid = str(uuid.uuid4())
        params = {'instance_id': instance.id,
                  'old_base_copy_uuid': base_copy_uuid,
                  'old_cow_uuid': cow_uuid,
                  'new_base_copy_uuid': new_base_copy_uuid,
                  'new_cow_uuid': new_cow_uuid,
                  'sr_path': VMHelper.get_sr_path(self._session), }

        task = self._session.async_call_plugin('migration',
                'move_vhds_into_sr', {'params': pickle.dumps(params)})
        self._session.wait_for_task(task, instance.id)

        # Now we rescan the SR so we find the VHDs
        VMHelper.scan_default_sr(self._session)

        return new_cow_uuid

    def resize_instance(self, instance, vdi_uuid):
        """Resize a running instance by changing it's RAM and disk size """
        #TODO(mdietz): this will need to be adjusted for swap later
        #The new disk size must be in bytes

        new_disk_size = str(instance.local_gb * 1024 * 1024 * 1024)
        instance_name = instance.name
        instance_local_gb = instance.local_gb
        LOG.debug(_("Resizing VDI %(vdi_uuid)s for instance %(instance_name)s."
                " Expanding to %(instance_local_gb)d GB") % locals())
        vdi_ref = self._session.call_xenapi('VDI.get_by_uuid', vdi_uuid)
        self._session.call_xenapi('VDI.resize_online', vdi_ref, new_disk_size)
        LOG.debug(_("Resize instance %s complete") % (instance.name))

    def reboot(self, instance):
        """Reboot VM instance"""
        vm_ref = self._get_vm_opaque_ref(instance)
        task = self._session.call_xenapi('Async.VM.clean_reboot', vm_ref)
        self._session.wait_for_task(task, instance.id)

    def set_admin_password(self, instance, new_pass):
        """Set the root/admin password on the VM instance. This is done via
        an agent running on the VM. Communication between nova and the agent
        is done via writing xenstore records. Since communication is done over
        the XenAPI RPC calls, we need to encrypt the password. We're using a
        simple Diffie-Hellman class instead of the more advanced one in
        M2Crypto for compatibility with the agent code.
        """
        # Need to uniquely identify this request.
        transaction_id = str(uuid.uuid4())
        # The simple Diffie-Hellman class is used to manage key exchange.
        dh = SimpleDH()
        args = {'id': transaction_id, 'pub': str(dh.get_public())}
        resp = self._make_agent_call('key_init', instance, '', args)
        if resp is None:
            # No response from the agent
            return
        resp_dict = json.loads(resp)
        # Successful return code from key_init is 'D0'
        if resp_dict['returncode'] != 'D0':
            # There was some sort of error; the message will contain
            # a description of the error.
            raise RuntimeError(resp_dict['message'])
        agent_pub = int(resp_dict['message'])
        dh.compute_shared(agent_pub)
        enc_pass = dh.encrypt(new_pass)
        # Send the encrypted password
        args['enc_pass'] = enc_pass
        resp = self._make_agent_call('password', instance, '', args)
        if resp is None:
            # No response from the agent
            return
        resp_dict = json.loads(resp)
        # Successful return code from password is '0'
        if resp_dict['returncode'] != '0':
            raise RuntimeError(resp_dict['message'])
        return resp_dict['message']

    def inject_file(self, instance, path, contents):
        """Write a file to the VM instance. The path to which it is to be
        written and the contents of the file need to be supplied; both will
        be base64-encoded to prevent errors with non-ASCII characters being
        transmitted. If the agent does not support file injection, or the user
        has disabled it, a NotImplementedError will be raised.
        """
        # Files/paths must be base64-encoded for transmission to agent
        b64_path = base64.b64encode(path)
        b64_contents = base64.b64encode(contents)

        # Need to uniquely identify this request.
        transaction_id = str(uuid.uuid4())
        args = {'id': transaction_id, 'b64_path': b64_path,
                'b64_contents': b64_contents}
        # If the agent doesn't support file injection, a NotImplementedError
        # will be raised with the appropriate message.
        resp = self._make_agent_call('inject_file', instance, '', args)
        resp_dict = json.loads(resp)
        if resp_dict['returncode'] != '0':
            # There was some other sort of error; the message will contain
            # a description of the error.
            raise RuntimeError(resp_dict['message'])
        return resp_dict['message']

    def _shutdown(self, instance, vm_ref, hard=True):
        """Shutdown an instance"""
        state = self.get_info(instance['name'])['state']
        if state == power_state.SHUTDOWN:
            instance_name = instance.name
            LOG.warn(_("VM %(instance_name)s already halted,"
                    "skipping shutdown...") % locals())
            return

        instance_id = instance.id
        LOG.debug(_("Shutting down VM for Instance %(instance_id)s")
                  % locals())
        try:
            task = None
            if hard:
                task = self._session.call_xenapi("Async.VM.hard_shutdown",
                                                 vm_ref)
            else:
                task = self._session.call_xenapi("Async.VM.clean_shutdown",
                                                 vm_ref)
            self._session.wait_for_task(task, instance.id)
        except self.XenAPI.Failure, exc:
            LOG.exception(exc)

    def _shutdown_rescue(self, rescue_vm_ref):
        """Shutdown a rescue instance"""
        self._session.call_xenapi("Async.VM.hard_shutdown", rescue_vm_ref)

    def _destroy_vdis(self, instance, vm_ref):
        """Destroys all VDIs associated with a VM"""
        instance_id = instance.id
        LOG.debug(_("Destroying VDIs for Instance %(instance_id)s")
                  % locals())
        vdi_refs = VMHelper.lookup_vm_vdis(self._session, vm_ref)

        if not vdi_refs:
            return

        for vdi_ref in vdi_refs:
            try:
                task = self._session.call_xenapi('Async.VDI.destroy', vdi_ref)
                self._session.wait_for_task(task, instance.id)
            except self.XenAPI.Failure, exc:
                LOG.exception(exc)

    def _destroy_rescue_vdis(self, rescue_vm_ref):
        """Destroys all VDIs associated with a rescued VM"""
        vdi_refs = VMHelper.lookup_vm_vdis(self._session, rescue_vm_ref)
        for vdi_ref in vdi_refs:
            try:
                self._session.call_xenapi("Async.VDI.destroy", vdi_ref)
            except self.XenAPI.Failure:
                continue

    def _destroy_rescue_vbds(self, rescue_vm_ref):
        """Destroys all VBDs tied to a rescue VM"""
        vbd_refs = self._session.get_xenapi().VM.get_VBDs(rescue_vm_ref)
        for vbd_ref in vbd_refs:
            vbd_rec = self._session.get_xenapi().VBD.get_record(vbd_ref)
            if vbd_rec["userdevice"] == "1":  # primary VBD is always 1
                VMHelper.unplug_vbd(self._session, vbd_ref)
                VMHelper.destroy_vbd(self._session, vbd_ref)

    def _destroy_kernel_ramdisk(self, instance, vm_ref):
        """
        Three situations can occur:

            1. We have neither a ramdisk nor a kernel, in which case we are a
               RAW image and can omit this step

            2. We have one or the other, in which case, we should flag as an
               error

            3. We have both, in which case we safely remove both the kernel
               and the ramdisk.
        """
        instance_id = instance.id
        if not instance.kernel_id and not instance.ramdisk_id:
            # 1. No kernel or ramdisk
            LOG.debug(_("Instance %(instance_id)s using RAW or VHD, "
                        "skipping kernel and ramdisk deletion") % locals())
            return

        if not (instance.kernel_id and instance.ramdisk_id):
            # 2. We only have kernel xor ramdisk
            raise exception.NotFound(
                _("Instance %(instance_id)s has a kernel or ramdisk but not "
                  "both" % locals()))

        # 3. We have both kernel and ramdisk
        (kernel, ramdisk) = VMHelper.lookup_kernel_ramdisk(self._session,
                                                           vm_ref)

        LOG.debug(_("Removing kernel/ramdisk files"))

        args = {'kernel-file': kernel, 'ramdisk-file': ramdisk}
        task = self._session.async_call_plugin(
            'glance', 'remove_kernel_ramdisk', args)
        self._session.wait_for_task(task, instance.id)

        LOG.debug(_("kernel/ramdisk files removed"))

    def _destroy_vm(self, instance, vm_ref):
        """Destroys a VM record"""
        instance_id = instance.id
        try:
            task = self._session.call_xenapi('Async.VM.destroy', vm_ref)
            self._session.wait_for_task(task, instance_id)
        except self.XenAPI.Failure, exc:
            LOG.exception(exc)

        LOG.debug(_("Instance %(instance_id)s VM destroyed") % locals())

    def _destroy_rescue_instance(self, rescue_vm_ref):
        """Destroy a rescue instance"""
        self._destroy_rescue_vbds(rescue_vm_ref)
        self._shutdown_rescue(rescue_vm_ref)
        self._destroy_rescue_vdis(rescue_vm_ref)

        self._session.call_xenapi("Async.VM.destroy", rescue_vm_ref)

    def destroy(self, instance):
        """
        Destroy VM instance

        This is the method exposed by xenapi_conn.destroy(). The rest of the
        destroy_* methods are internal.
        """
        instance_id = instance.id
        LOG.info(_("Destroying VM for Instance %(instance_id)s") % locals())
        vm_ref = VMHelper.lookup(self._session, instance.name)
        return self._destroy(instance, vm_ref, shutdown=True)

    def _destroy(self, instance, vm_ref, shutdown=True,
                 destroy_kernel_ramdisk=True):
        """
        Destroys VM instance by performing:

            1. A shutdown if requested
            2. Destroying associated VDIs
            3. Destroying kernel and ramdisk files (if necessary)
            4. Destroying that actual VM record
        """
        if vm_ref is None:
            LOG.warning(_("VM is not present, skipping destroy..."))
            return

        if shutdown:
            self._shutdown(instance, vm_ref)

        self._destroy_vdis(instance, vm_ref)
        if destroy_kernel_ramdisk:
            self._destroy_kernel_ramdisk(instance, vm_ref)
        self._destroy_vm(instance, vm_ref)

    def _wait_with_callback(self, instance_id, task, callback):
        ret = None
        try:
            ret = self._session.wait_for_task(task, instance_id)
        except self.XenAPI.Failure, exc:
            LOG.exception(exc)
        callback(ret)

    def pause(self, instance, callback):
        """Pause VM instance"""
        vm_ref = self._get_vm_opaque_ref(instance)
        task = self._session.call_xenapi('Async.VM.pause', vm_ref)
        self._wait_with_callback(instance.id, task, callback)

    def unpause(self, instance, callback):
        """Unpause VM instance"""
        vm_ref = self._get_vm_opaque_ref(instance)
        task = self._session.call_xenapi('Async.VM.unpause', vm_ref)
        self._wait_with_callback(instance.id, task, callback)

    def suspend(self, instance, callback):
        """suspend the specified instance"""
        vm_ref = self._get_vm_opaque_ref(instance)
        task = self._session.call_xenapi('Async.VM.suspend', vm_ref)
        self._wait_with_callback(instance.id, task, callback)

    def resume(self, instance, callback):
        """resume the specified instance"""
        vm_ref = self._get_vm_opaque_ref(instance)
        task = self._session.call_xenapi('Async.VM.resume', vm_ref, False,
                                         True)
        self._wait_with_callback(instance.id, task, callback)

    def rescue(self, instance, callback):
        """Rescue the specified instance
            - shutdown the instance VM
            - set 'bootlock' to prevent the instance from starting in rescue
            - spawn a rescue VM (the vm name-label will be instance-N-rescue)

        """
        rescue_vm_ref = VMHelper.lookup(self._session,
                                        instance.name + "-rescue")
        if rescue_vm_ref:
            raise RuntimeError(_(
                "Instance is already in Rescue Mode: %s" % instance.name))

        vm_ref = self._get_vm_opaque_ref(instance)
        self._shutdown(instance, vm_ref)
        self._acquire_bootlock(vm_ref)

        instance._rescue = True
        self.spawn(instance)
        rescue_vm_ref = self._get_vm_opaque_ref(instance)

        vbd_ref = self._session.get_xenapi().VM.get_VBDs(vm_ref)[0]
        vdi_ref = self._session.get_xenapi().VBD.get_record(vbd_ref)["VDI"]
        rescue_vbd_ref = VMHelper.create_vbd(self._session, rescue_vm_ref,
                                             vdi_ref, 1, False)

        self._session.call_xenapi("Async.VBD.plug", rescue_vbd_ref)

    def unrescue(self, instance, callback):
        """Unrescue the specified instance
            - unplug the instance VM's disk from the rescue VM
            - teardown the rescue VM
            - release the bootlock to allow the instance VM to start

        """
        rescue_vm_ref = VMHelper.lookup(self._session,
                                        instance.name + "-rescue")

        if not rescue_vm_ref:
            raise exception.NotFound(_(
                "Instance is not in Rescue Mode: %s" % instance.name))

        original_vm_ref = self._get_vm_opaque_ref(instance)
        instance._rescue = False

        self._destroy_rescue_instance(rescue_vm_ref)
        self._release_bootlock(original_vm_ref)
        self._start(instance, original_vm_ref)

    def poll_rescued_instances(self, timeout):
        """Look for expirable rescued instances
            - forcibly exit rescue mode for any instances that have been
              in rescue mode for >= the provided timeout
        """
        last_ran = self.poll_rescue_last_ran
        if last_ran:
            if not utils.is_older_than(last_ran, timeout):
                # Do not run. Let's bail.
                return
            else:
                # Update the time tracker and proceed.
                self.poll_rescue_last_ran = utils.utcnow()
        else:
            # We need a base time to start tracking.
            self.poll_rescue_last_ran = utils.utcnow()
            return

        rescue_vms = []
        for instance in self.list_instances():
            if instance.endswith("-rescue"):
                rescue_vms.append(dict(name=instance,
                                  vm_ref=VMHelper.lookup(self._session,
                                                         instance)))

        for vm in rescue_vms:
            rescue_name = vm["name"]
            rescue_vm_ref = vm["vm_ref"]

            self._destroy_rescue_instance(rescue_vm_ref)

            original_name = vm["name"].split("-rescue", 1)[0]
            original_vm_ref = VMHelper.lookup(self._session, original_name)

            self._release_bootlock(original_vm_ref)
            self._session.call_xenapi("VM.start", original_vm_ref, False,
                                      False)

    def get_info(self, instance):
        """Return data about VM instance"""
        vm_ref = self._get_vm_opaque_ref(instance)
        vm_rec = self._session.get_xenapi().VM.get_record(vm_ref)
        return VMHelper.compile_info(vm_rec)

    def get_diagnostics(self, instance):
        """Return data about VM diagnostics"""
        vm_ref = self._get_vm_opaque_ref(instance)
        vm_rec = self._session.get_xenapi().VM.get_record(vm_ref)
        return VMHelper.compile_diagnostics(self._session, vm_rec)

    def get_console_output(self, instance):
        """Return snapshot of console"""
        # TODO: implement this to fix pylint!
        return 'FAKE CONSOLE OUTPUT of instance'

    def get_ajax_console(self, instance):
        """Return link to instance's ajax console"""
        # TODO: implement this!
        return 'http://fakeajaxconsole/fake_url'

    # TODO(tr3buchet) - remove this function after nova multi-nic
    def _get_network_info(self, instance):
        """creates network info list for instance"""
        admin_context = context.get_admin_context()
        IPs = db.fixed_ip_get_all_by_instance(admin_context,
                                              instance['id'])
        networks = db.network_get_all_by_instance(admin_context,
                                                  instance['id'])
        flavor = db.instance_type_get_by_name(admin_context,
                                              instance['instance_type'])
        network_info = []
        for network in networks:
            network_IPs = [ip for ip in IPs if ip.network_id == network.id]

            def ip_dict(ip):
                return {
                    "ip": ip.address,
                    "netmask": network["netmask"],
                    "enabled": "1"}

            def ip6_dict(ip6):
                return {
                    "ip": utils.to_global_ipv6(network['cidr_v6'],
                                               instance['mac_address']),
                    "netmask": network['netmask_v6'],
                    "gateway": network['gateway_v6'],
                    "enabled": "1"}

            info = {
                'label': network['label'],
                'gateway': network['gateway'],
                'broadcast': network['broadcast'],
                'mac': instance.mac_address,
                'rxtx_cap': flavor['rxtx_cap'],
                'dns': [network['dns']],
                'ips': [ip_dict(ip) for ip in network_IPs]}
            if network['cidr_v6']:
                info['ip6s'] = [ip6_dict(ip) for ip in network_IPs]
            network_info.append((network, info))
        return network_info

    def inject_network_info(self, instance, vm_ref, network_info):
        """
        Generate the network info and make calls to place it into the
        xenstore and the xenstore param list
        """
        logging.debug(_("injecting network info to xs for vm: |%s|"), vm_ref)

        # this function raises if vm_ref is not a vm_opaque_ref
        self._session.get_xenapi().VM.get_record(vm_ref)

        for (network, info) in network_info:
            location = 'vm-data/networking/%s' % info['mac'].replace(':', '')
            self.write_to_param_xenstore(vm_ref, {location: info})
            try:
                # TODO(tr3buchet): fix function call after refactor
                #self.write_to_xenstore(vm_ref, location, info)
                self._make_plugin_call('xenstore.py', 'write_record', instance,
                                       location, {'value': json.dumps(info)},
                                       vm_ref)
            except KeyError:
                # catch KeyError for domid if instance isn't running
                pass

    def create_vifs(self, vm_ref, network_info):
        """Creates vifs for an instance"""
        logging.debug(_("creating vif(s) for vm: |%s|"), vm_ref)

        # this function raises if vm_ref is not a vm_opaque_ref
        self._session.get_xenapi().VM.get_record(vm_ref)

        for device, (network, info) in enumerate(network_info):
            mac_address = info['mac']
            bridge = network['bridge']
            rxtx_cap = info.pop('rxtx_cap')
            network_ref = \
                NetworkHelper.find_network_with_bridge(self._session, bridge)

            VMHelper.create_vif(self._session, vm_ref, network_ref,
                                mac_address, device, rxtx_cap)

    def reset_network(self, instance, vm_ref):
        """Creates uuid arg to pass to make_agent_call and calls it."""
        args = {'id': str(uuid.uuid4())}
        # TODO(tr3buchet): fix function call after refactor
        #resp = self._make_agent_call('resetnetwork', instance, '', args)
        resp = self._make_plugin_call('agent', 'resetnetwork', instance, '',
                                                               args, vm_ref)

    def list_from_xenstore(self, vm, path):
        """Runs the xenstore-ls command to get a listing of all records
        from 'path' downward. Returns a dict with the sub-paths as keys,
        and the value stored in those paths as values. If nothing is
        found at that path, returns None.
        """
        ret = self._make_xenstore_call('list_records', vm, path)
        return json.loads(ret)

    def read_from_xenstore(self, vm, path):
        """Returns the value stored in the xenstore record for the given VM
        at the specified location. A XenAPIPlugin.PluginError will be raised
        if any error is encountered in the read process.
        """
        try:
            ret = self._make_xenstore_call('read_record', vm, path,
                    {'ignore_missing_path': 'True'})
        except self.XenAPI.Failure, e:
            return None
        ret = json.loads(ret)
        if ret == "None":
            # Can't marshall None over RPC calls.
            return None
        return ret

    def write_to_xenstore(self, vm, path, value):
        """Writes the passed value to the xenstore record for the given VM
        at the specified location. A XenAPIPlugin.PluginError will be raised
        if any error is encountered in the write process.
        """
        return self._make_xenstore_call('write_record', vm, path,
                {'value': json.dumps(value)})

    def clear_xenstore(self, vm, path):
        """Deletes the VM's xenstore record for the specified path.
        If there is no such record, the request is ignored.
        """
        self._make_xenstore_call('delete_record', vm, path)

    def _make_xenstore_call(self, method, vm, path, addl_args=None):
        """Handles calls to the xenstore xenapi plugin."""
        return self._make_plugin_call('xenstore.py', method=method, vm=vm,
                path=path, addl_args=addl_args)

    def _make_agent_call(self, method, vm, path, addl_args=None):
        """Abstracts out the interaction with the agent xenapi plugin."""
        return self._make_plugin_call('agent', method=method, vm=vm,
                path=path, addl_args=addl_args)

    def _make_plugin_call(self, plugin, method, vm, path, addl_args=None,
                                                          vm_ref=None):
        """Abstracts out the process of calling a method of a xenapi plugin.
        Any errors raised by the plugin will in turn raise a RuntimeError here.
        """
        instance_id = vm.id
        vm_ref = vm_ref or self._get_vm_opaque_ref(vm)
        vm_rec = self._session.get_xenapi().VM.get_record(vm_ref)
        args = {'dom_id': vm_rec['domid'], 'path': path}
        args.update(addl_args or {})
        try:
            task = self._session.async_call_plugin(plugin, method, args)
            ret = self._session.wait_for_task(task, instance_id)
        except self.XenAPI.Failure, e:
            ret = None
            err_trace = e.details[-1]
            err_msg = err_trace.splitlines()[-1]
            strargs = str(args)
            if 'TIMEOUT:' in err_msg:
                LOG.error(_('TIMEOUT: The call to %(method)s timed out. '
                        'VM id=%(instance_id)s; args=%(strargs)s') % locals())
            elif 'NOT IMPLEMENTED:' in err_msg:
                LOG.error(_('NOT IMPLEMENTED: The call to %(method)s is not'
                        ' supported by the agent. VM id=%(instance_id)s;'
                        ' args=%(strargs)s') % locals())
                raise NotImplementedError(err_msg)
            else:
                LOG.error(_('The call to %(method)s returned an error: %(e)s. '
                        'VM id=%(instance_id)s; args=%(strargs)s') % locals())
        return ret

    def add_to_xenstore(self, vm, path, key, value):
        """Adds the passed key/value pair to the xenstore record for
        the given VM at the specified location. A XenAPIPlugin.PluginError
        will be raised if any error is encountered in the write process.
        """
        current = self.read_from_xenstore(vm, path)
        if not current:
            # Nothing at that location
            current = {key: value}
        else:
            current[key] = value
        self.write_to_xenstore(vm, path, current)

    def remove_from_xenstore(self, vm, path, key_or_keys):
        """Takes either a single key or a list of keys and removes
        them from the xenstoreirecord data for the given VM.
        If the key doesn't exist, the request is ignored.
        """
        current = self.list_from_xenstore(vm, path)
        if not current:
            return
        if isinstance(key_or_keys, basestring):
            keys = [key_or_keys]
        else:
            keys = key_or_keys
        keys.sort(lambda x, y: cmp(y.count('/'), x.count('/')))
        for key in keys:
            if path:
                keypath = "%s/%s" % (path, key)
            else:
                keypath = key
            self._make_xenstore_call('delete_record', vm, keypath)

    ########################################################################
    ###### The following methods interact with the xenstore parameter
    ###### record, not the live xenstore. They were created before I
    ###### knew the difference, and are left in here in case they prove
    ###### to be useful. They all have '_param' added to their method
    ###### names to distinguish them. (dabo)
    ########################################################################
    def read_partial_from_param_xenstore(self, instance_or_vm, key_prefix):
        """Returns a dict of all the keys in the xenstore parameter record
        for the given instance that begin with the key_prefix.
        """
        data = self.read_from_param_xenstore(instance_or_vm)
        badkeys = [k for k in data.keys()
                if not k.startswith(key_prefix)]
        for badkey in badkeys:
            del data[badkey]
        return data

    def read_from_param_xenstore(self, instance_or_vm, keys=None):
        """Returns the xenstore parameter record data for the specified VM
        instance as a dict. Accepts an optional key or list of keys; if a
        value for 'keys' is passed, the returned dict is filtered to only
        return the values for those keys.
        """
        vm_ref = self._get_vm_opaque_ref(instance_or_vm)
        data = self._session.call_xenapi_request('VM.get_xenstore_data',
                (vm_ref,))
        ret = {}
        if keys is None:
            keys = data.keys()
        elif isinstance(keys, basestring):
            keys = [keys]
        for key in keys:
            raw = data.get(key)
            if raw:
                ret[key] = json.loads(raw)
            else:
                ret[key] = raw
        return ret

    def add_to_param_xenstore(self, instance_or_vm, key, val):
        """Takes a key/value pair and adds it to the xenstore parameter
        record for the given vm instance. If the key exists in xenstore,
        it is overwritten"""
        vm_ref = self._get_vm_opaque_ref(instance_or_vm)
        self.remove_from_param_xenstore(instance_or_vm, key)
        jsonval = json.dumps(val)
        self._session.call_xenapi_request('VM.add_to_xenstore_data',
                                          (vm_ref, key, jsonval))

    def write_to_param_xenstore(self, instance_or_vm, mapping):
        """Takes a dict and writes each key/value pair to the xenstore
        parameter record for the given vm instance. Any existing data for
        those keys is overwritten.
        """
        for k, v in mapping.iteritems():
            self.add_to_param_xenstore(instance_or_vm, k, v)

    def remove_from_param_xenstore(self, instance_or_vm, key_or_keys):
        """Takes either a single key or a list of keys and removes
        them from the xenstore parameter record data for the given VM.
        If the key doesn't exist, the request is ignored.
        """
        vm_ref = self._get_vm_opaque_ref(instance_or_vm)
        if isinstance(key_or_keys, basestring):
            keys = [key_or_keys]
        else:
            keys = key_or_keys
        for key in keys:
            self._session.call_xenapi_request('VM.remove_from_xenstore_data',
                                              (vm_ref, key))

    def clear_param_xenstore(self, instance_or_vm):
        """Removes all data from the xenstore parameter record for this VM."""
        self.write_to_param_xenstore(instance_or_vm, {})
    ########################################################################


def _runproc(cmd):
    pipe = subprocess.PIPE
    return subprocess.Popen([cmd], shell=True, stdin=pipe, stdout=pipe,
            stderr=pipe, close_fds=True)


class SimpleDH(object):
    """This class wraps all the functionality needed to implement
    basic Diffie-Hellman-Merkle key exchange in Python. It features
    intelligent defaults for the prime and base numbers needed for the
    calculation, while allowing you to supply your own. It requires that
    the openssl binary be installed on the system on which this is run,
    as it uses that to handle the encryption and decryption. If openssl
    is not available, a RuntimeError will be raised.
    """
    def __init__(self, prime=None, base=None, secret=None):
        """You can specify the values for prime and base if you wish;
        otherwise, reasonable default values will be used.
        """
        if prime is None:
            self._prime = 162259276829213363391578010288127
        else:
            self._prime = prime
        if base is None:
            self._base = 5
        else:
            self._base = base
        self._shared = self._public = None

        self._dh = M2Crypto.DH.set_params(
                self.dec_to_mpi(self._prime),
                self.dec_to_mpi(self._base))
        self._dh.gen_key()
        self._public = self.mpi_to_dec(self._dh.pub)

    def get_public(self):
        return self._public

    def compute_shared(self, other):
        self._shared = self.bin_to_dec(
                self._dh.compute_key(self.dec_to_mpi(other)))
        return self._shared

    def mpi_to_dec(self, mpi):
        bn = M2Crypto.m2.mpi_to_bn(mpi)
        hexval = M2Crypto.m2.bn_to_hex(bn)
        dec = int(hexval, 16)
        return dec

    def bin_to_dec(self, binval):
        bn = M2Crypto.m2.bin_to_bn(binval)
        hexval = M2Crypto.m2.bn_to_hex(bn)
        dec = int(hexval, 16)
        return dec

    def dec_to_mpi(self, dec):
        bn = M2Crypto.m2.dec_to_bn('%s' % dec)
        mpi = M2Crypto.m2.bn_to_mpi(bn)
        return mpi

    def _run_ssl(self, text, which):
        base_cmd = ('cat %(tmpfile)s | openssl enc -aes-128-cbc '
                '-a -pass pass:%(shared)s -nosalt %(dec_flag)s')
        if which.lower()[0] == 'd':
            dec_flag = ' -d'
        else:
            dec_flag = ''
        fd, tmpfile = tempfile.mkstemp()
        os.close(fd)
        file(tmpfile, 'w').write(text)
        shared = self._shared
        cmd = base_cmd % locals()
        proc = _runproc(cmd)
        proc.wait()
        err = proc.stderr.read()
        if err:
            raise RuntimeError(_('OpenSSL error: %s') % err)
        return proc.stdout.read()

    def encrypt(self, text):
        return self._run_ssl(text, 'enc')

    def decrypt(self, text):
        return self._run_ssl(text, 'dec')<|MERGE_RESOLUTION|>--- conflicted
+++ resolved
@@ -54,11 +54,7 @@
     def __init__(self, session):
         self.XenAPI = session.get_imported_xenapi()
         self._session = session
-<<<<<<< HEAD
-=======
         self.poll_rescue_last_ran = None
-
->>>>>>> 08fd7016
         VMHelper.XenAPI = self.XenAPI
 
     def list_instances(self):
