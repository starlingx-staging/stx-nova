--- conflicted
+++ resolved
@@ -221,15 +221,11 @@
                                    power_state.NOSTATE,
                                    'networking')
 
-<<<<<<< HEAD
-        is_vpn = instance['image_id'] == FLAGS.vpn_image_id
-=======
-        is_vpn = instance_ref['image_id'] == str(FLAGS.vpn_image_id)
+        is_vpn = instance['image_id'] == str(FLAGS.vpn_image_id)
         # NOTE(vish): This could be a cast because we don't do anything
         #             with the address currently, but I'm leaving it as
         #             a call to ensure that network setup completes.  We
         #             will eventually also need to save the address here.
->>>>>>> 330b3feb
         if not FLAGS.stub_network:
             network_info = self.network_api.allocate_for_instance(context,
                                                                   instance,
@@ -247,43 +243,14 @@
         self._update_state(context, instance_id, power_state.BUILDING)
 
         try:
-<<<<<<< HEAD
             self.driver.spawn(instance, network_info)
-            now = datetime.datetime.utcnow()
-            self.db.instance_update(context,
-                                    instance_id,
-                                    {'launched_at': now})
-        except Exception:  # pylint: disable=W0702
-            LOG.exception(_("Instance '%s' failed to spawn. Is virtualization"
-                            " enabled in the BIOS?"), instance_id,
-                                                     context=context)
-            self.db.instance_set_state(context,
-                                       instance_id,
-                                       power_state.SHUTDOWN)
-
-=======
-            self.driver.spawn(instance_ref)
         except Exception as ex:  # pylint: disable=W0702
             msg = _("Instance '%(instance_id)s' failed to spawn. Is "
                     "virtualization enabled in the BIOS? Details: "
                     "%(ex)s") % locals()
             LOG.exception(msg)
 
-        if not FLAGS.stub_network and FLAGS.auto_assign_floating_ip:
-            public_ip = self.network_api.allocate_floating_ip(context)
-
-            self.db.floating_ip_set_auto_assigned(context, public_ip)
-            fixed_ip = self.db.fixed_ip_get_by_address(context, address)
-            floating_ip = self.db.floating_ip_get_by_address(context,
-                                                             public_ip)
-
-            self.network_api.associate_floating_ip(context,
-                                                   floating_ip,
-                                                   fixed_ip,
-                                                   affect_auto_assigned=True)
-
         self._update_launched_at(context, instance_id)
->>>>>>> 330b3feb
         self._update_state(context, instance_id)
 
     @exception.wrap_exception
@@ -294,46 +261,10 @@
         instance = self.db.instance_get(context, instance_id)
         LOG.audit(_("Terminating instance %s"), instance_id, context=context)
 
-<<<<<<< HEAD
         if not FLAGS.stub_network:
             self.network_api.deallocate_for_instance(context, instance)
 
         volumes = instance.get('volumes') or []
-=======
-        fixed_ip = instance_ref.get('fixed_ip')
-        if not FLAGS.stub_network and fixed_ip:
-            floating_ips = fixed_ip.get('floating_ips') or []
-            for floating_ip in floating_ips:
-                address = floating_ip['address']
-                LOG.debug("Disassociating address %s", address,
-                          context=context)
-                # NOTE(vish): Right now we don't really care if the ip is
-                #             disassociated.  We may need to worry about
-                #             checking this later.
-                self.network_api.disassociate_floating_ip(context,
-                                                          address,
-                                                          True)
-                if (FLAGS.auto_assign_floating_ip
-                        and floating_ip.get('auto_assigned')):
-                    LOG.debug(_("Deallocating floating ip %s"),
-                              floating_ip['address'],
-                              context=context)
-                    self.network_api.release_floating_ip(context,
-                                                         address,
-                                                         True)
-
-            address = fixed_ip['address']
-            if address:
-                LOG.debug(_("Deallocating address %s"), address,
-                          context=context)
-                # NOTE(vish): Currently, nothing needs to be done on the
-                #             network node until release. If this changes,
-                #             we will need to cast here.
-                self.network_manager.deallocate_fixed_ip(context.elevated(),
-                                                         address)
-
-        volumes = instance_ref.get('volumes') or []
->>>>>>> 330b3feb
         for volume in volumes:
             self.detach_volume(context, instance_id, volume['id'])
         if instance['state'] == power_state.SHUTOFF:
@@ -943,16 +874,9 @@
         ec2_id = instance_ref['hostname']
 
         # Getting fixed ips
-<<<<<<< HEAD
         fixed_ips = self.db.instance_get_fixed_addresses(context, instance_id)
         if not fixed_ips:
-            msg = _("%(instance_id)s(%(ec2_id)s) does not have fixed_ip.")
-            raise exception.NotFound(msg % locals())
-=======
-        fixed_ip = self.db.instance_get_fixed_address(context, instance_id)
-        if not fixed_ip:
             raise exception.NoFixedIpsFoundForInstance(instance_id=instance_id)
->>>>>>> 330b3feb
 
         # If any volume is mounted, prepare here.
         if not instance_ref['volumes']:
