#    Licensed under the Apache License, Version 2.0 (the "License"); you may
#    not use this file except in compliance with the License. You may obtain
#    a copy of the License at
#
#         http://www.apache.org/licenses/LICENSE-2.0
#
#    Unless required by applicable law or agreed to in writing, software
#    distributed under the License is distributed on an "AS IS" BASIS, WITHOUT
#    WARRANTIES OR CONDITIONS OF ANY KIND, either express or implied. See the
#    License for the specific language governing permissions and limitations
#    under the License.

"""Unit tests for ComputeManager()."""

import datetime
import time
import uuid

from cinderclient import exceptions as cinder_exception
from eventlet import event as eventlet_event
import mock
from mox3 import mox
import netaddr
from oslo_config import cfg
import oslo_messaging as messaging
from oslo_utils import importutils
from oslo_utils import timeutils
from oslo_utils import uuidutils
import six

import nova
from nova.compute import build_results
from nova.compute import manager
from nova.compute import power_state
from nova.compute import task_states
from nova.compute import utils as compute_utils
from nova.compute import vm_states
from nova.conductor import api as conductor_api
from nova import context
from nova import db
from nova import exception
from nova.network import api as network_api
from nova.network import model as network_model
from nova import objects
from nova.objects import block_device as block_device_obj
from nova.objects import migrate_data as migrate_data_obj
from nova import test
from nova.tests import fixtures
from nova.tests.unit.compute import fake_resource_tracker
from nova.tests.unit import fake_block_device
from nova.tests.unit import fake_flavor
from nova.tests.unit import fake_instance
from nova.tests.unit import fake_network
from nova.tests.unit import fake_network_cache_model
from nova.tests.unit import fake_server_actions
from nova.tests.unit.objects import test_instance_fault
from nova.tests.unit.objects import test_instance_info_cache
from nova.tests import uuidsentinel as uuids
from nova import utils
from nova.virt import driver as virt_driver
from nova.virt import event as virtevent
from nova.virt import fake as fake_driver
from nova.virt import hardware


CONF = cfg.CONF
CONF.import_opt('compute_manager', 'nova.service')


class ComputeManagerUnitTestCase(test.NoDBTestCase):
    def setUp(self):
        super(ComputeManagerUnitTestCase, self).setUp()
        self.flags(use_local=True, group='conductor')
        self.compute = importutils.import_object(CONF.compute_manager)
        self.context = context.RequestContext('fake', 'fake')
        fake_server_actions.stub_out_action_events(self.stubs)

        self.useFixture(fixtures.SpawnIsSynchronousFixture())

    @mock.patch.object(manager.ComputeManager, '_get_power_state')
    @mock.patch.object(manager.ComputeManager, '_sync_instance_power_state')
    @mock.patch.object(objects.Instance, 'get_by_uuid')
    def _test_handle_lifecycle_event(self, mock_get, mock_sync,
                                     mock_get_power_state, transition,
                                     event_pwr_state, current_pwr_state):
        event = mock.Mock()
        event.get_instance_uuid.return_value = mock.sentinel.uuid
        event.get_transition.return_value = transition
        mock_get_power_state.return_value = current_pwr_state

        self.compute.handle_lifecycle_event(event)

        mock_get.assert_called_with(mock.ANY, mock.sentinel.uuid,
                                    expected_attrs=[])
        if event_pwr_state == current_pwr_state:
            mock_sync.assert_called_with(mock.ANY, mock_get.return_value,
                                         event_pwr_state)
        else:
            self.assertFalse(mock_sync.called)

    def test_handle_lifecycle_event(self):
        event_map = {virtevent.EVENT_LIFECYCLE_STOPPED: power_state.SHUTDOWN,
                     virtevent.EVENT_LIFECYCLE_STARTED: power_state.RUNNING,
                     virtevent.EVENT_LIFECYCLE_PAUSED: power_state.PAUSED,
                     virtevent.EVENT_LIFECYCLE_RESUMED: power_state.RUNNING,
                     virtevent.EVENT_LIFECYCLE_SUSPENDED:
                         power_state.SUSPENDED,
        }

        for transition, pwr_state in six.iteritems(event_map):
            self._test_handle_lifecycle_event(transition=transition,
                                              event_pwr_state=pwr_state,
                                              current_pwr_state=pwr_state)

    def test_handle_lifecycle_event_state_mismatch(self):
        self._test_handle_lifecycle_event(
            transition=virtevent.EVENT_LIFECYCLE_STOPPED,
            event_pwr_state=power_state.SHUTDOWN,
            current_pwr_state=power_state.RUNNING)

    def test_delete_instance_info_cache_delete_ordering(self):
        call_tracker = mock.Mock()
        call_tracker.clear_events_for_instance.return_value = None
        mgr_class = self.compute.__class__
        orig_delete = mgr_class._delete_instance
        specd_compute = mock.create_autospec(mgr_class)
        # spec out everything except for the method we really want
        # to test, then use call_tracker to verify call sequence
        specd_compute._delete_instance = orig_delete

        mock_inst = mock.Mock()
        mock_inst.uuid = uuids.instance
        mock_inst.save = mock.Mock()
        mock_inst.destroy = mock.Mock()
        mock_inst.system_metadata = mock.Mock()

        def _mark_notify(*args, **kwargs):
            call_tracker._notify_about_instance_usage(*args, **kwargs)

        def _mark_shutdown(*args, **kwargs):
            call_tracker._shutdown_instance(*args, **kwargs)

        specd_compute.instance_events = call_tracker
        specd_compute._notify_about_instance_usage = _mark_notify
        specd_compute._shutdown_instance = _mark_shutdown
        mock_inst.info_cache = call_tracker

        specd_compute._delete_instance(specd_compute,
                                       self.context,
                                       mock_inst,
                                       mock.Mock(),
                                       mock.Mock())

        methods_called = [n for n, a, k in call_tracker.mock_calls]
        self.assertEqual(['clear_events_for_instance',
                          '_notify_about_instance_usage',
                          '_shutdown_instance', 'delete'],
                         methods_called)

    @mock.patch.object(manager.ComputeManager, '_get_resource_tracker')
    @mock.patch.object(fake_driver.FakeDriver, 'get_available_nodes')
    @mock.patch.object(manager.ComputeManager, '_get_compute_nodes_in_db')
    def test_update_available_resource(self, get_db_nodes, get_avail_nodes,
                                       get_rt):
        info = {'cn_id': 1}

        def _make_compute_node(hyp_hostname):
            cn = mock.Mock(spec_set=['hypervisor_hostname', 'id',
                                     'destroy'])
            cn.id = info['cn_id']
            info['cn_id'] += 1
            cn.hypervisor_hostname = hyp_hostname
            return cn

        def _make_rt(node):
            n = mock.Mock(spec_set=['update_available_resource',
                                    'nodename'])
            n.nodename = node
            return n

        ctxt = mock.Mock()
        db_nodes = [_make_compute_node('node1'),
                    _make_compute_node('node2'),
                    _make_compute_node('node3'),
                    _make_compute_node('node4')]
        avail_nodes = set(['node2', 'node3', 'node4', 'node5'])
        avail_nodes_l = list(avail_nodes)
        rts = [_make_rt(node) for node in avail_nodes_l]
        # Make the 2nd and 3rd ones raise
        exc = exception.ComputeHostNotFound(host='fake')
        rts[1].update_available_resource.side_effect = exc
        exc = test.TestingException()
        rts[2].update_available_resource.side_effect = exc
        rts_iter = iter(rts)

        def _get_rt_side_effect(*args, **kwargs):
            return next(rts_iter)

        expected_rt_dict = {avail_nodes_l[0]: rts[0],
                            avail_nodes_l[2]: rts[2],
                            avail_nodes_l[3]: rts[3]}
        get_db_nodes.return_value = db_nodes
        get_avail_nodes.return_value = avail_nodes
        get_rt.side_effect = _get_rt_side_effect
        self.compute.update_available_resource(ctxt)
        get_db_nodes.assert_called_once_with(ctxt, use_slave=True)
        self.assertEqual(sorted([mock.call(node) for node in avail_nodes]),
                         sorted(get_rt.call_args_list))
        for rt in rts:
            rt.update_available_resource.assert_called_once_with(ctxt)
        self.assertEqual(expected_rt_dict,
                         self.compute._resource_tracker_dict)
        # First node in set should have been removed from DB
        for db_node in db_nodes:
            if db_node.hypervisor_hostname == 'node1':
                db_node.destroy.assert_called_once_with()
            else:
                self.assertFalse(db_node.destroy.called)

    def test_delete_instance_without_info_cache(self):
        instance = fake_instance.fake_instance_obj(
                self.context,
                uuid=uuids.instance,
                vm_state=vm_states.ERROR,
                host=self.compute.host,
                expected_attrs=['system_metadata'])
        quotas = mock.create_autospec(objects.Quotas, spec_set=True)

        with test.nested(
            mock.patch.object(self.compute, '_notify_about_instance_usage'),
            mock.patch.object(self.compute, '_shutdown_instance'),
            mock.patch.object(instance, 'obj_load_attr'),
            mock.patch.object(instance, 'save'),
            mock.patch.object(instance, 'destroy')
        ) as (
            compute_notify_about_instance_usage, comupte_shutdown_instance,
            instance_obj_load_attr, instance_save, instance_destroy
        ):
            instance.info_cache = None
            self.compute._delete_instance(self.context, instance, [], quotas)

    @mock.patch.object(network_api.API, 'allocate_for_instance')
    @mock.patch.object(objects.Instance, 'save')
    @mock.patch.object(time, 'sleep')
    def test_allocate_network_succeeds_after_retries(
            self, mock_sleep, mock_save, mock_allocate_for_instance):
        self.flags(network_allocate_retries=8)

        instance = fake_instance.fake_instance_obj(
                       self.context, expected_attrs=['system_metadata'])

        is_vpn = 'fake-is-vpn'
        req_networks = 'fake-req-networks'
        macs = 'fake-macs'
        sec_groups = 'fake-sec-groups'
        final_result = 'meow'
        dhcp_options = None

        mock_allocate_for_instance.side_effect = [
            test.TestingException()] * 7 + [final_result]

        expected_sleep_times = [1, 2, 4, 8, 16, 30, 30, 30]

        res = self.compute._allocate_network_async(self.context, instance,
                                                   req_networks,
                                                   macs,
                                                   sec_groups,
                                                   is_vpn,
                                                   dhcp_options)

        mock_sleep.has_calls(expected_sleep_times)
        self.assertEqual(final_result, res)
        # Ensure save is not called in while allocating networks, the instance
        # is saved after the allocation.
        self.assertFalse(mock_save.called)
        self.assertEqual('True', instance.system_metadata['network_allocated'])

    def test_allocate_network_fails(self):
        self.flags(network_allocate_retries=0)

        nwapi = self.compute.network_api
        self.mox.StubOutWithMock(nwapi, 'allocate_for_instance')

        instance = {}
        is_vpn = 'fake-is-vpn'
        req_networks = 'fake-req-networks'
        macs = 'fake-macs'
        sec_groups = 'fake-sec-groups'
        dhcp_options = None

        nwapi.allocate_for_instance(
                self.context, instance, vpn=is_vpn,
                requested_networks=req_networks, macs=macs,
                security_groups=sec_groups,
                dhcp_options=dhcp_options,
                bind_host_id=instance.get('host')).AndRaise(
                    test.TestingException())

        self.mox.ReplayAll()

        self.assertRaises(test.TestingException,
                          self.compute._allocate_network_async,
                          self.context, instance, req_networks, macs,
                          sec_groups, is_vpn, dhcp_options)

    def test_allocate_network_neg_conf_value_treated_as_zero(self):
        self.flags(network_allocate_retries=-1)

        nwapi = self.compute.network_api
        self.mox.StubOutWithMock(nwapi, 'allocate_for_instance')

        instance = {}
        is_vpn = 'fake-is-vpn'
        req_networks = 'fake-req-networks'
        macs = 'fake-macs'
        sec_groups = 'fake-sec-groups'
        dhcp_options = None

        # Only attempted once.
        nwapi.allocate_for_instance(
                self.context, instance, vpn=is_vpn,
                requested_networks=req_networks, macs=macs,
                security_groups=sec_groups,
                dhcp_options=dhcp_options,
                bind_host_id=instance.get('host')).AndRaise(
                    test.TestingException())

        self.mox.ReplayAll()

        self.assertRaises(test.TestingException,
                          self.compute._allocate_network_async,
                          self.context, instance, req_networks, macs,
                          sec_groups, is_vpn, dhcp_options)

    @mock.patch.object(network_api.API, 'allocate_for_instance')
    @mock.patch.object(manager.ComputeManager, '_instance_update')
    @mock.patch.object(time, 'sleep')
    def test_allocate_network_with_conf_value_is_one(
            self, sleep, _instance_update, allocate_for_instance):
        self.flags(network_allocate_retries=1)

        instance = fake_instance.fake_instance_obj(
            self.context, expected_attrs=['system_metadata'])
        is_vpn = 'fake-is-vpn'
        req_networks = 'fake-req-networks'
        macs = 'fake-macs'
        sec_groups = 'fake-sec-groups'
        dhcp_options = None
        final_result = 'zhangtralon'

        allocate_for_instance.side_effect = [test.TestingException(),
                                             final_result]
        res = self.compute._allocate_network_async(self.context, instance,
                                                   req_networks,
                                                   macs,
                                                   sec_groups,
                                                   is_vpn,
                                                   dhcp_options)
        self.assertEqual(final_result, res)
        self.assertEqual(1, sleep.call_count)

    @mock.patch('nova.compute.manager.ComputeManager.'
                '_do_build_and_run_instance')
    def _test_max_concurrent_builds(self, mock_dbari):

        with mock.patch.object(self.compute,
                               '_build_semaphore') as mock_sem:
            instance = objects.Instance(uuid=str(uuid.uuid4()))
            for i in (1, 2, 3):
                self.compute.build_and_run_instance(self.context, instance,
                                                    mock.sentinel.image,
                                                    mock.sentinel.request_spec,
                                                    {})
            self.assertEqual(3, mock_sem.__enter__.call_count)

    def test_max_concurrent_builds_limited(self):
        self.flags(max_concurrent_builds=2)
        self._test_max_concurrent_builds()

    def test_max_concurrent_builds_unlimited(self):
        self.flags(max_concurrent_builds=0)
        self._test_max_concurrent_builds()

    def test_max_concurrent_builds_semaphore_limited(self):
        self.flags(max_concurrent_builds=123)
        self.assertEqual(123,
                         manager.ComputeManager()._build_semaphore.balance)

    def test_max_concurrent_builds_semaphore_unlimited(self):
        self.flags(max_concurrent_builds=0)
        compute = manager.ComputeManager()
        self.assertEqual(0, compute._build_semaphore.balance)
        self.assertIsInstance(compute._build_semaphore,
                              compute_utils.UnlimitedSemaphore)

    def test_nil_out_inst_obj_host_and_node_sets_nil(self):
        instance = fake_instance.fake_instance_obj(self.context,
                                                   uuid=uuids.instance,
                                                   host='foo-host',
                                                   node='foo-node')
        self.assertIsNotNone(instance.host)
        self.assertIsNotNone(instance.node)
        self.compute._nil_out_instance_obj_host_and_node(instance)
        self.assertIsNone(instance.host)
        self.assertIsNone(instance.node)

    def test_init_host(self):
        our_host = self.compute.host
        inst = fake_instance.fake_db_instance(
                vm_state=vm_states.ACTIVE,
                info_cache=dict(test_instance_info_cache.fake_info_cache,
                                network_info=None),
                security_groups=None)
        startup_instances = [inst, inst, inst]

        def _do_mock_calls(defer_iptables_apply):
            self.compute.driver.init_host(host=our_host)
            context.get_admin_context().AndReturn(self.context)
            db.instance_get_all_by_host(
                    self.context, our_host,
                    columns_to_join=['info_cache', 'metadata']
                    ).AndReturn(startup_instances)
            if defer_iptables_apply:
                self.compute.driver.filter_defer_apply_on()
            self.compute._destroy_evacuated_instances(self.context)
            self.compute._init_instance(self.context,
                                        mox.IsA(objects.Instance))
            self.compute._init_instance(self.context,
                                        mox.IsA(objects.Instance))
            self.compute._init_instance(self.context,
                                        mox.IsA(objects.Instance))
            if defer_iptables_apply:
                self.compute.driver.filter_defer_apply_off()

        self.mox.StubOutWithMock(self.compute.driver, 'init_host')
        self.mox.StubOutWithMock(self.compute.driver,
                                 'filter_defer_apply_on')
        self.mox.StubOutWithMock(self.compute.driver,
                'filter_defer_apply_off')
        self.mox.StubOutWithMock(db, 'instance_get_all_by_host')
        self.mox.StubOutWithMock(context, 'get_admin_context')
        self.mox.StubOutWithMock(self.compute,
                '_destroy_evacuated_instances')
        self.mox.StubOutWithMock(self.compute,
                '_init_instance')

        # Test with defer_iptables_apply
        self.flags(defer_iptables_apply=True)
        _do_mock_calls(True)

        self.mox.ReplayAll()
        self.compute.init_host()
        self.mox.VerifyAll()

        # Test without defer_iptables_apply
        self.mox.ResetAll()
        self.flags(defer_iptables_apply=False)
        _do_mock_calls(False)

        self.mox.ReplayAll()
        self.compute.init_host()
        # tearDown() uses context.get_admin_context(), so we have
        # to do the verification here and unstub it.
        self.mox.VerifyAll()
        self.mox.UnsetStubs()

    @mock.patch('nova.objects.InstanceList')
    @mock.patch('nova.objects.MigrationList.get_by_filters')
    def test_cleanup_host(self, mock_miglist_get, mock_instance_list):
        # just testing whether the cleanup_host method
        # when fired will invoke the underlying driver's
        # equivalent method.

        mock_miglist_get.return_value = []
        mock_instance_list.get_by_host.return_value = []

        with mock.patch.object(self.compute, 'driver') as mock_driver:
            self.compute.init_host()
            mock_driver.init_host.assert_called_once_with(host='fake-mini')

            self.compute.cleanup_host()
            # register_event_listener is called on startup (init_host) and
            # in cleanup_host
            mock_driver.register_event_listener.assert_has_calls([
                mock.call(self.compute.handle_events), mock.call(None)])
            mock_driver.cleanup_host.assert_called_once_with(host='fake-mini')

    def test_init_virt_events_disabled(self):
        self.flags(handle_virt_lifecycle_events=False, group='workarounds')
        with mock.patch.object(self.compute.driver,
                               'register_event_listener') as mock_register:
            self.compute.init_virt_events()
        self.assertFalse(mock_register.called)

    @mock.patch('nova.objects.MigrationList.get_by_filters')
    @mock.patch('nova.objects.Migration.save')
    def test_init_host_with_evacuated_instance(self, mock_save, mock_mig_get):
        our_host = self.compute.host
        not_our_host = 'not-' + our_host

        deleted_instance = fake_instance.fake_instance_obj(
                self.context, host=not_our_host, uuid=uuids.deleted_instance)
        migration = objects.Migration(instance_uuid=deleted_instance.uuid)
        mock_mig_get.return_value = [migration]

        self.mox.StubOutWithMock(self.compute.driver, 'init_host')
        self.mox.StubOutWithMock(self.compute.driver, 'destroy')
        self.mox.StubOutWithMock(db, 'instance_get_all_by_host')
        self.mox.StubOutWithMock(context, 'get_admin_context')
        self.mox.StubOutWithMock(self.compute, 'init_virt_events')
        self.mox.StubOutWithMock(self.compute, '_get_instances_on_driver')
        self.mox.StubOutWithMock(self.compute, '_init_instance')
        self.mox.StubOutWithMock(self.compute.network_api,
                                 'get_instance_nw_info')

        self.compute.driver.init_host(host=our_host)
        context.get_admin_context().AndReturn(self.context)
        db.instance_get_all_by_host(self.context, our_host,
                                    columns_to_join=['info_cache', 'metadata']
                                    ).AndReturn([])
        self.compute.init_virt_events()

        # simulate failed instance
        self.compute._get_instances_on_driver(
            self.context, {'deleted': False}).AndReturn([deleted_instance])
        self.compute.network_api.get_instance_nw_info(
            self.context, deleted_instance).AndRaise(
            exception.InstanceNotFound(instance_id=deleted_instance['uuid']))
        # ensure driver.destroy is called so that driver may
        # clean up any dangling files
        self.compute.driver.destroy(self.context, deleted_instance,
            mox.IgnoreArg(), mox.IgnoreArg(), mox.IgnoreArg())

        self.mox.ReplayAll()
        self.compute.init_host()
        # tearDown() uses context.get_admin_context(), so we have
        # to do the verification here and unstub it.
        self.mox.VerifyAll()
        self.mox.UnsetStubs()

    def test_init_instance_with_binding_failed_vif_type(self):
        # this instance will plug a 'binding_failed' vif
        instance = fake_instance.fake_instance_obj(
                self.context,
                uuid=uuids.instance,
                info_cache=None,
                power_state=power_state.RUNNING,
                vm_state=vm_states.ACTIVE,
                task_state=None,
                host=self.compute.host,
                expected_attrs=['info_cache'])

        with test.nested(
            mock.patch.object(context, 'get_admin_context',
                return_value=self.context),
            mock.patch.object(compute_utils, 'get_nw_info_for_instance',
                return_value=network_model.NetworkInfo()),
            mock.patch.object(self.compute.driver, 'plug_vifs',
                side_effect=exception.VirtualInterfacePlugException(
                    "Unexpected vif_type=binding_failed")),
            mock.patch.object(self.compute, '_set_instance_obj_error_state')
        ) as (get_admin_context, get_nw_info, plug_vifs, set_error_state):
            self.compute._init_instance(self.context, instance)
            set_error_state.assert_called_once_with(self.context, instance)

    def test__get_power_state_InstanceNotFound(self):
        instance = fake_instance.fake_instance_obj(
                self.context,
                power_state=power_state.RUNNING)
        with mock.patch.object(self.compute.driver,
                'get_info',
                side_effect=exception.InstanceNotFound(instance_id=1)):
            self.assertEqual(self.compute._get_power_state(self.context,
                                                           instance),
                    power_state.NOSTATE)

    def test__get_power_state_NotFound(self):
        instance = fake_instance.fake_instance_obj(
                self.context,
                power_state=power_state.RUNNING)
        with mock.patch.object(self.compute.driver,
                'get_info',
                side_effect=exception.NotFound()):
            self.assertRaises(exception.NotFound,
                              self.compute._get_power_state,
                              self.context, instance)

    def test_init_instance_failed_resume_sets_error(self):
        instance = fake_instance.fake_instance_obj(
                self.context,
                uuid=uuids.instance,
                info_cache=None,
                power_state=power_state.RUNNING,
                vm_state=vm_states.ACTIVE,
                task_state=None,
                host=self.compute.host,
                expected_attrs=['info_cache'])

        self.flags(resume_guests_state_on_host_boot=True)
        self.mox.StubOutWithMock(self.compute, '_get_power_state')
        self.mox.StubOutWithMock(self.compute.driver, 'plug_vifs')
        self.mox.StubOutWithMock(self.compute.driver,
                                 'resume_state_on_host_boot')
        self.mox.StubOutWithMock(self.compute,
                                 '_get_instance_block_device_info')
        self.mox.StubOutWithMock(self.compute,
                                 '_set_instance_obj_error_state')
        self.compute._get_power_state(mox.IgnoreArg(),
                instance).AndReturn(power_state.SHUTDOWN)
        self.compute._get_power_state(mox.IgnoreArg(),
                instance).AndReturn(power_state.SHUTDOWN)
        self.compute._get_power_state(mox.IgnoreArg(),
                instance).AndReturn(power_state.SHUTDOWN)
        self.compute.driver.plug_vifs(instance, mox.IgnoreArg())
        self.compute._get_instance_block_device_info(mox.IgnoreArg(),
                instance).AndReturn('fake-bdm')
        self.compute.driver.resume_state_on_host_boot(mox.IgnoreArg(),
                instance, mox.IgnoreArg(),
                'fake-bdm').AndRaise(test.TestingException)
        self.compute._set_instance_obj_error_state(mox.IgnoreArg(), instance)
        self.mox.ReplayAll()
        self.compute._init_instance('fake-context', instance)

    @mock.patch.object(objects.BlockDeviceMapping, 'destroy')
    @mock.patch.object(objects.BlockDeviceMappingList, 'get_by_instance_uuid')
    @mock.patch.object(objects.Instance, 'destroy')
    @mock.patch.object(objects.Instance, 'obj_load_attr')
    @mock.patch.object(objects.quotas.Quotas, 'commit')
    @mock.patch.object(objects.quotas.Quotas, 'reserve')
    @mock.patch.object(objects.quotas, 'ids_from_instance')
    def test_init_instance_complete_partial_deletion(
            self, mock_ids_from_instance, mock_reserve, mock_commit,
            mock_inst_destroy, mock_obj_load_attr, mock_get_by_instance_uuid,
            mock_bdm_destroy):
        """Test to complete deletion for instances in DELETED status but not
        marked as deleted in the DB
        """
        instance = fake_instance.fake_instance_obj(
                self.context,
                project_id='fake',
                uuid=uuids.instance,
                vcpus=1,
                memory_mb=64,
                power_state=power_state.SHUTDOWN,
                vm_state=vm_states.DELETED,
                host=self.compute.host,
                task_state=None,
                deleted=False,
                deleted_at=None,
                metadata={},
                system_metadata={},
                expected_attrs=['metadata', 'system_metadata'])

        # Make sure instance vm_state is marked as 'DELETED' but instance is
        # not destroyed from db.
        self.assertEqual(vm_states.DELETED, instance.vm_state)
        self.assertFalse(instance.deleted)

        deltas = {'instances': -1,
                  'cores': -instance.vcpus,
                  'ram': -instance.memory_mb}

        def fake_inst_destroy():
            instance.deleted = True
            instance.deleted_at = timeutils.utcnow()

        mock_ids_from_instance.return_value = (instance.project_id,
                                               instance.user_id)
        mock_inst_destroy.side_effect = fake_inst_destroy()

        self.compute._init_instance(self.context, instance)

        # Make sure that instance.destroy method was called and
        # instance was deleted from db.
        self.assertTrue(mock_reserve.called)
        self.assertTrue(mock_commit.called)
        self.assertNotEqual(0, instance.deleted)
        mock_reserve.assert_called_once_with(project_id=instance.project_id,
                                             user_id=instance.user_id,
                                             **deltas)

    @mock.patch('nova.compute.manager.LOG')
    def test_init_instance_complete_partial_deletion_raises_exception(
            self, mock_log):
        instance = fake_instance.fake_instance_obj(
                self.context,
                project_id='fake',
                uuid=uuids.instance,
                vcpus=1,
                memory_mb=64,
                power_state=power_state.SHUTDOWN,
                vm_state=vm_states.DELETED,
                host=self.compute.host,
                task_state=None,
                deleted=False,
                deleted_at=None,
                metadata={},
                system_metadata={},
                expected_attrs=['metadata', 'system_metadata'])

        with mock.patch.object(self.compute,
                               '_complete_partial_deletion') as mock_deletion:
            mock_deletion.side_effect = test.TestingException()
            self.compute._init_instance(self, instance)
            msg = u'Failed to complete a deletion'
            mock_log.exception.assert_called_once_with(msg, instance=instance)

    def test_init_instance_stuck_in_deleting(self):
        instance = fake_instance.fake_instance_obj(
                self.context,
                project_id='fake',
                uuid=uuids.instance,
                vcpus=1,
                memory_mb=64,
                power_state=power_state.RUNNING,
                vm_state=vm_states.ACTIVE,
                host=self.compute.host,
                task_state=task_states.DELETING)

        self.mox.StubOutWithMock(objects.BlockDeviceMappingList,
                                 'get_by_instance_uuid')
        self.mox.StubOutWithMock(self.compute, '_delete_instance')
        self.mox.StubOutWithMock(instance, 'obj_load_attr')
        self.mox.StubOutWithMock(self.compute, '_create_reservations')

        bdms = []
        quotas = objects.quotas.Quotas(self.context)
        instance.obj_load_attr('metadata')
        instance.obj_load_attr('system_metadata')
        objects.BlockDeviceMappingList.get_by_instance_uuid(
                self.context, instance.uuid).AndReturn(bdms)
        self.compute._create_reservations(self.context, instance,
                                          instance.project_id,
                                          instance.user_id).AndReturn(quotas)
        self.compute._delete_instance(self.context, instance, bdms,
                                      mox.IgnoreArg())

        self.mox.ReplayAll()
        self.compute._init_instance(self.context, instance)

    @mock.patch.object(objects.Instance, 'get_by_uuid')
    @mock.patch.object(objects.BlockDeviceMappingList, 'get_by_instance_uuid')
    def test_init_instance_stuck_in_deleting_raises_exception(
            self, mock_get_by_instance_uuid, mock_get_by_uuid):

        instance = fake_instance.fake_instance_obj(
            self.context,
            project_id='fake',
            uuid=uuids.instance,
            vcpus=1,
            memory_mb=64,
            metadata={},
            system_metadata={},
            host=self.compute.host,
            vm_state=vm_states.ACTIVE,
            task_state=task_states.DELETING,
            expected_attrs=['metadata', 'system_metadata'])

        bdms = []
        reservations = ['fake-resv']

        def _create_patch(name, attr):
            patcher = mock.patch.object(name, attr)
            mocked_obj = patcher.start()
            self.addCleanup(patcher.stop)
            return mocked_obj

        mock_delete_instance = _create_patch(self.compute, '_delete_instance')
        mock_set_instance_error_state = _create_patch(
            self.compute, '_set_instance_obj_error_state')
        mock_create_reservations = _create_patch(self.compute,
                                                 '_create_reservations')

        mock_create_reservations.return_value = reservations
        mock_get_by_instance_uuid.return_value = bdms
        mock_get_by_uuid.return_value = instance
        mock_delete_instance.side_effect = test.TestingException('test')
        self.compute._init_instance(self.context, instance)
        mock_set_instance_error_state.assert_called_once_with(
            self.context, instance)

    def _test_init_instance_reverts_crashed_migrations(self,
                                                       old_vm_state=None):
        power_on = True if (not old_vm_state or
                            old_vm_state == vm_states.ACTIVE) else False
        sys_meta = {
            'old_vm_state': old_vm_state
            }
        instance = fake_instance.fake_instance_obj(
                self.context,
                uuid=uuids.instance,
                vm_state=vm_states.ERROR,
                task_state=task_states.RESIZE_MIGRATING,
                power_state=power_state.SHUTDOWN,
                system_metadata=sys_meta,
                host=self.compute.host,
                expected_attrs=['system_metadata'])

        self.mox.StubOutWithMock(compute_utils, 'get_nw_info_for_instance')
        self.mox.StubOutWithMock(self.compute.driver, 'plug_vifs')
        self.mox.StubOutWithMock(self.compute.driver,
                                 'finish_revert_migration')
        self.mox.StubOutWithMock(self.compute,
                                 '_get_instance_block_device_info')
        self.mox.StubOutWithMock(self.compute.driver, 'get_info')
        self.mox.StubOutWithMock(instance, 'save')
        self.mox.StubOutWithMock(self.compute, '_retry_reboot')

        self.compute._retry_reboot(self.context, instance).AndReturn(
                                                                (False, None))
        compute_utils.get_nw_info_for_instance(instance).AndReturn(
            network_model.NetworkInfo())
        self.compute.driver.plug_vifs(instance, [])
        self.compute._get_instance_block_device_info(
            self.context, instance).AndReturn([])
        self.compute.driver.finish_revert_migration(self.context, instance,
                                                    [], [], power_on)
        instance.save()
        self.compute.driver.get_info(instance).AndReturn(
            hardware.InstanceInfo(state=power_state.SHUTDOWN))
        self.compute.driver.get_info(instance).AndReturn(
            hardware.InstanceInfo(state=power_state.SHUTDOWN))

        self.mox.ReplayAll()

        self.compute._init_instance(self.context, instance)
        self.assertIsNone(instance.task_state)

    def test_init_instance_reverts_crashed_migration_from_active(self):
        self._test_init_instance_reverts_crashed_migrations(
                                                old_vm_state=vm_states.ACTIVE)

    def test_init_instance_reverts_crashed_migration_from_stopped(self):
        self._test_init_instance_reverts_crashed_migrations(
                                                old_vm_state=vm_states.STOPPED)

    def test_init_instance_reverts_crashed_migration_no_old_state(self):
        self._test_init_instance_reverts_crashed_migrations(old_vm_state=None)

    def test_init_instance_resets_crashed_live_migration(self):
        instance = fake_instance.fake_instance_obj(
                self.context,
                uuid=uuids.instance,
                vm_state=vm_states.ACTIVE,
                host=self.compute.host,
                task_state=task_states.MIGRATING)
        with test.nested(
            mock.patch.object(instance, 'save'),
            mock.patch('nova.compute.utils.get_nw_info_for_instance',
                       return_value=network_model.NetworkInfo())
        ) as (save, get_nw_info):
            self.compute._init_instance(self.context, instance)
            save.assert_called_once_with(expected_task_state=['migrating'])
            get_nw_info.assert_called_once_with(instance)
        self.assertIsNone(instance.task_state)
        self.assertEqual(vm_states.ACTIVE, instance.vm_state)

    def _test_init_instance_sets_building_error(self, vm_state,
                                                task_state=None):
        instance = fake_instance.fake_instance_obj(
                self.context,
                uuid=uuids.instance,
                vm_state=vm_state,
                host=self.compute.host,
                task_state=task_state)
        with mock.patch.object(instance, 'save') as save:
            self.compute._init_instance(self.context, instance)
            save.assert_called_once_with()
        self.assertIsNone(instance.task_state)
        self.assertEqual(vm_states.ERROR, instance.vm_state)

    def test_init_instance_sets_building_error(self):
        self._test_init_instance_sets_building_error(vm_states.BUILDING)

    def test_init_instance_sets_rebuilding_errors(self):
        tasks = [task_states.REBUILDING,
                 task_states.REBUILD_BLOCK_DEVICE_MAPPING,
                 task_states.REBUILD_SPAWNING]
        vms = [vm_states.ACTIVE, vm_states.STOPPED]

        for vm_state in vms:
            for task_state in tasks:
                self._test_init_instance_sets_building_error(
                    vm_state, task_state)

    def _test_init_instance_sets_building_tasks_error(self, instance):
        instance.host = self.compute.host
        with mock.patch.object(instance, 'save') as save:
            self.compute._init_instance(self.context, instance)
            save.assert_called_once_with()
        self.assertIsNone(instance.task_state)
        self.assertEqual(vm_states.ERROR, instance.vm_state)

    def test_init_instance_sets_building_tasks_error_scheduling(self):
        instance = fake_instance.fake_instance_obj(
                self.context,
                uuid=uuids.instance,
                vm_state=None,
                task_state=task_states.SCHEDULING)
        self._test_init_instance_sets_building_tasks_error(instance)

    def test_init_instance_sets_building_tasks_error_block_device(self):
        instance = objects.Instance(self.context)
        instance.uuid = uuids.instance
        instance.vm_state = None
        instance.task_state = task_states.BLOCK_DEVICE_MAPPING
        self._test_init_instance_sets_building_tasks_error(instance)

    def test_init_instance_sets_building_tasks_error_networking(self):
        instance = objects.Instance(self.context)
        instance.uuid = uuids.instance
        instance.vm_state = None
        instance.task_state = task_states.NETWORKING
        self._test_init_instance_sets_building_tasks_error(instance)

    def test_init_instance_sets_building_tasks_error_spawning(self):
        instance = objects.Instance(self.context)
        instance.uuid = uuids.instance
        instance.vm_state = None
        instance.task_state = task_states.SPAWNING
        self._test_init_instance_sets_building_tasks_error(instance)

    def _test_init_instance_cleans_image_states(self, instance):
        with mock.patch.object(instance, 'save') as save:
            self.compute._get_power_state = mock.Mock()
            self.compute.driver.post_interrupted_snapshot_cleanup = mock.Mock()
            instance.info_cache = None
            instance.power_state = power_state.RUNNING
            instance.host = self.compute.host
            self.compute._init_instance(self.context, instance)
            save.assert_called_once_with()
            self.compute.driver.post_interrupted_snapshot_cleanup.\
                    assert_called_once_with(self.context, instance)
        self.assertIsNone(instance.task_state)

    @mock.patch('nova.compute.manager.ComputeManager._get_power_state',
                return_value=power_state.RUNNING)
    @mock.patch.object(objects.BlockDeviceMappingList, 'get_by_instance_uuid')
    def _test_init_instance_cleans_task_states(self, powerstate, state,
            mock_get_uuid, mock_get_power_state):
        instance = objects.Instance(self.context)
        instance.uuid = uuids.instance
        instance.info_cache = None
        instance.power_state = power_state.RUNNING
        instance.vm_state = vm_states.ACTIVE
        instance.task_state = state
        instance.host = self.compute.host
        mock_get_power_state.return_value = powerstate

        self.compute._init_instance(self.context, instance)

        return instance

    def test_init_instance_cleans_image_state_pending_upload(self):
        instance = objects.Instance(self.context)
        instance.uuid = uuids.instance
        instance.vm_state = vm_states.ACTIVE
        instance.task_state = task_states.IMAGE_PENDING_UPLOAD
        self._test_init_instance_cleans_image_states(instance)

    def test_init_instance_cleans_image_state_uploading(self):
        instance = objects.Instance(self.context)
        instance.uuid = uuids.instance
        instance.vm_state = vm_states.ACTIVE
        instance.task_state = task_states.IMAGE_UPLOADING
        self._test_init_instance_cleans_image_states(instance)

    def test_init_instance_cleans_image_state_snapshot(self):
        instance = objects.Instance(self.context)
        instance.uuid = uuids.instance
        instance.vm_state = vm_states.ACTIVE
        instance.task_state = task_states.IMAGE_SNAPSHOT
        self._test_init_instance_cleans_image_states(instance)

    def test_init_instance_cleans_image_state_snapshot_pending(self):
        instance = objects.Instance(self.context)
        instance.uuid = uuids.instance
        instance.vm_state = vm_states.ACTIVE
        instance.task_state = task_states.IMAGE_SNAPSHOT_PENDING
        self._test_init_instance_cleans_image_states(instance)

    @mock.patch.object(objects.Instance, 'save')
    def test_init_instance_cleans_running_pausing(self, mock_save):
        instance = self._test_init_instance_cleans_task_states(
            power_state.RUNNING, task_states.PAUSING)
        mock_save.assert_called_once_with()
        self.assertEqual(vm_states.ACTIVE, instance.vm_state)
        self.assertIsNone(instance.task_state)

    @mock.patch.object(objects.Instance, 'save')
    def test_init_instance_cleans_running_unpausing(self, mock_save):
        instance = self._test_init_instance_cleans_task_states(
            power_state.RUNNING, task_states.UNPAUSING)
        mock_save.assert_called_once_with()
        self.assertEqual(vm_states.ACTIVE, instance.vm_state)
        self.assertIsNone(instance.task_state)

    @mock.patch('nova.compute.manager.ComputeManager.unpause_instance')
    def test_init_instance_cleans_paused_unpausing(self, mock_unpause):

        def fake_unpause(context, instance):
            instance.task_state = None

        mock_unpause.side_effect = fake_unpause
        instance = self._test_init_instance_cleans_task_states(
            power_state.PAUSED, task_states.UNPAUSING)
        mock_unpause.assert_called_once_with(self.context, instance)
        self.assertEqual(vm_states.ACTIVE, instance.vm_state)
        self.assertIsNone(instance.task_state)

    def test_init_instance_errors_when_not_migrating(self):
        instance = objects.Instance(self.context)
        instance.uuid = uuids.instance
        instance.vm_state = vm_states.ERROR
        instance.task_state = task_states.IMAGE_UPLOADING
        instance.host = self.compute.host
        self.mox.StubOutWithMock(compute_utils, 'get_nw_info_for_instance')
        self.mox.ReplayAll()
        self.compute._init_instance(self.context, instance)
        self.mox.VerifyAll()

    def test_init_instance_deletes_error_deleting_instance(self):
        instance = fake_instance.fake_instance_obj(
                self.context,
                project_id='fake',
                uuid=uuids.instance,
                vcpus=1,
                memory_mb=64,
                vm_state=vm_states.ERROR,
                host=self.compute.host,
                task_state=task_states.DELETING)

        self.mox.StubOutWithMock(objects.BlockDeviceMappingList,
                                 'get_by_instance_uuid')
        self.mox.StubOutWithMock(self.compute, '_delete_instance')
        self.mox.StubOutWithMock(instance, 'obj_load_attr')
        self.mox.StubOutWithMock(objects.quotas, 'ids_from_instance')
        self.mox.StubOutWithMock(self.compute, '_create_reservations')

        bdms = []
        quotas = objects.quotas.Quotas(self.context)
        instance.obj_load_attr('metadata')
        instance.obj_load_attr('system_metadata')
        objects.BlockDeviceMappingList.get_by_instance_uuid(
                self.context, instance.uuid).AndReturn(bdms)
        objects.quotas.ids_from_instance(self.context, instance).AndReturn(
            (instance.project_id, instance.user_id))
        self.compute._create_reservations(self.context, instance,
                                          instance.project_id,
                                          instance.user_id).AndReturn(quotas)
        self.compute._delete_instance(self.context, instance, bdms,
                                      mox.IgnoreArg())
        self.mox.ReplayAll()

        self.compute._init_instance(self.context, instance)
        self.mox.VerifyAll()

    def test_init_instance_resize_prep(self):
        instance = fake_instance.fake_instance_obj(
                self.context,
                uuid=uuids.instance,
                vm_state=vm_states.ACTIVE,
                host=self.compute.host,
                task_state=task_states.RESIZE_PREP,
                power_state=power_state.RUNNING)

        with test.nested(
            mock.patch.object(self.compute, '_get_power_state',
                              return_value=power_state.RUNNING),
            mock.patch.object(compute_utils, 'get_nw_info_for_instance'),
            mock.patch.object(instance, 'save', autospec=True)
        ) as (mock_get_power_state, mock_nw_info, mock_instance_save):
            self.compute._init_instance(self.context, instance)
            mock_instance_save.assert_called_once_with()
            self.assertIsNone(instance.task_state)

    @mock.patch('nova.context.RequestContext.elevated')
    @mock.patch('nova.compute.utils.get_nw_info_for_instance')
    @mock.patch(
        'nova.compute.manager.ComputeManager._get_instance_block_device_info')
    @mock.patch('nova.virt.driver.ComputeDriver.destroy')
    @mock.patch('nova.virt.fake.FakeDriver.get_volume_connector')
    def _test_shutdown_instance_exception(self, exc, mock_connector,
            mock_destroy, mock_blk_device_info, mock_nw_info, mock_elevated):
        mock_connector.side_effect = exc
        mock_elevated.return_value = self.context
        instance = fake_instance.fake_instance_obj(
                self.context,
                uuid=uuids.instance,
                vm_state=vm_states.ERROR,
                task_state=task_states.DELETING)
        bdms = [mock.Mock(id=1, is_volume=True)]

        self.compute._shutdown_instance(self.context, instance, bdms,
                notify=False, try_deallocate_networks=False)

    def test_shutdown_instance_endpoint_not_found(self):
        exc = cinder_exception.EndpointNotFound
        self._test_shutdown_instance_exception(exc)

    def test_shutdown_instance_client_exception(self):
        exc = cinder_exception.ClientException(code=9001)
        self._test_shutdown_instance_exception(exc)

    def test_shutdown_instance_volume_not_found(self):
        exc = exception.VolumeNotFound(volume_id=42)
        self._test_shutdown_instance_exception(exc)

    def test_shutdown_instance_disk_not_found(self):
        exc = exception.DiskNotFound(location="not\\here")
        self._test_shutdown_instance_exception(exc)

    def _test_init_instance_retries_reboot(self, instance, reboot_type,
                                           return_power_state):
        instance.host = self.compute.host
        with test.nested(
            mock.patch.object(self.compute, '_get_power_state',
                               return_value=return_power_state),
            mock.patch.object(self.compute, 'reboot_instance'),
            mock.patch.object(compute_utils, 'get_nw_info_for_instance')
          ) as (
            _get_power_state,
            reboot_instance,
            get_nw_info_for_instance
          ):
            self.compute._init_instance(self.context, instance)
            call = mock.call(self.context, instance, block_device_info=None,
                             reboot_type=reboot_type)
            reboot_instance.assert_has_calls([call])

    def test_init_instance_retries_reboot_pending(self):
        instance = objects.Instance(self.context)
        instance.uuid = uuids.instance
        instance.task_state = task_states.REBOOT_PENDING
        for state in vm_states.ALLOW_SOFT_REBOOT:
            instance.vm_state = state
            self._test_init_instance_retries_reboot(instance, 'SOFT',
                                                    power_state.RUNNING)

    def test_init_instance_retries_reboot_pending_hard(self):
        instance = objects.Instance(self.context)
        instance.uuid = uuids.instance
        instance.task_state = task_states.REBOOT_PENDING_HARD
        for state in vm_states.ALLOW_HARD_REBOOT:
            # NOTE(dave-mcnally) while a reboot of a vm in error state is
            # possible we don't attempt to recover an error during init
            if state == vm_states.ERROR:
                continue
            instance.vm_state = state
            self._test_init_instance_retries_reboot(instance, 'HARD',
                                                    power_state.RUNNING)

    def test_init_instance_retries_reboot_pending_soft_became_hard(self):
        instance = objects.Instance(self.context)
        instance.uuid = uuids.instance
        instance.task_state = task_states.REBOOT_PENDING
        for state in vm_states.ALLOW_HARD_REBOOT:
            # NOTE(dave-mcnally) while a reboot of a vm in error state is
            # possible we don't attempt to recover an error during init
            if state == vm_states.ERROR:
                continue
            instance.vm_state = state
            with mock.patch.object(instance, 'save'):
                self._test_init_instance_retries_reboot(instance, 'HARD',
                                                        power_state.SHUTDOWN)
                self.assertEqual(task_states.REBOOT_PENDING_HARD,
                                instance.task_state)

    def test_init_instance_retries_reboot_started(self):
        instance = objects.Instance(self.context)
        instance.uuid = uuids.instance
        instance.vm_state = vm_states.ACTIVE
        instance.task_state = task_states.REBOOT_STARTED
        with mock.patch.object(instance, 'save'):
            self._test_init_instance_retries_reboot(instance, 'HARD',
                                                    power_state.NOSTATE)

    def test_init_instance_retries_reboot_started_hard(self):
        instance = objects.Instance(self.context)
        instance.uuid = uuids.instance
        instance.vm_state = vm_states.ACTIVE
        instance.task_state = task_states.REBOOT_STARTED_HARD
        self._test_init_instance_retries_reboot(instance, 'HARD',
                                                power_state.NOSTATE)

    def _test_init_instance_cleans_reboot_state(self, instance):
        instance.host = self.compute.host
        with test.nested(
            mock.patch.object(self.compute, '_get_power_state',
                               return_value=power_state.RUNNING),
            mock.patch.object(instance, 'save', autospec=True),
            mock.patch.object(compute_utils, 'get_nw_info_for_instance')
          ) as (
            _get_power_state,
            instance_save,
            get_nw_info_for_instance
          ):
            self.compute._init_instance(self.context, instance)
            instance_save.assert_called_once_with()
            self.assertIsNone(instance.task_state)
            self.assertEqual(vm_states.ACTIVE, instance.vm_state)

    def test_init_instance_cleans_image_state_reboot_started(self):
        instance = objects.Instance(self.context)
        instance.uuid = uuids.instance
        instance.vm_state = vm_states.ACTIVE
        instance.task_state = task_states.REBOOT_STARTED
        instance.power_state = power_state.RUNNING
        self._test_init_instance_cleans_reboot_state(instance)

    def test_init_instance_cleans_image_state_reboot_started_hard(self):
        instance = objects.Instance(self.context)
        instance.uuid = uuids.instance
        instance.vm_state = vm_states.ACTIVE
        instance.task_state = task_states.REBOOT_STARTED_HARD
        instance.power_state = power_state.RUNNING
        self._test_init_instance_cleans_reboot_state(instance)

    def test_init_instance_retries_power_off(self):
        instance = objects.Instance(self.context)
        instance.uuid = uuids.instance
        instance.id = 1
        instance.vm_state = vm_states.ACTIVE
        instance.task_state = task_states.POWERING_OFF
        instance.host = self.compute.host
        with mock.patch.object(self.compute, 'stop_instance'):
            self.compute._init_instance(self.context, instance)
            call = mock.call(self.context, instance, True)
            self.compute.stop_instance.assert_has_calls([call])

    def test_init_instance_retries_power_on(self):
        instance = objects.Instance(self.context)
        instance.uuid = uuids.instance
        instance.id = 1
        instance.vm_state = vm_states.ACTIVE
        instance.task_state = task_states.POWERING_ON
        instance.host = self.compute.host
        with mock.patch.object(self.compute, 'start_instance'):
            self.compute._init_instance(self.context, instance)
            call = mock.call(self.context, instance)
            self.compute.start_instance.assert_has_calls([call])

    def test_init_instance_retries_power_on_silent_exception(self):
        instance = objects.Instance(self.context)
        instance.uuid = uuids.instance
        instance.id = 1
        instance.vm_state = vm_states.ACTIVE
        instance.task_state = task_states.POWERING_ON
        instance.host = self.compute.host
        with mock.patch.object(self.compute, 'start_instance',
                              return_value=Exception):
            init_return = self.compute._init_instance(self.context, instance)
            call = mock.call(self.context, instance)
            self.compute.start_instance.assert_has_calls([call])
            self.assertIsNone(init_return)

    def test_init_instance_retries_power_off_silent_exception(self):
        instance = objects.Instance(self.context)
        instance.uuid = uuids.instance
        instance.id = 1
        instance.vm_state = vm_states.ACTIVE
        instance.task_state = task_states.POWERING_OFF
        instance.host = self.compute.host
        with mock.patch.object(self.compute, 'stop_instance',
                              return_value=Exception):
            init_return = self.compute._init_instance(self.context, instance)
            call = mock.call(self.context, instance, True)
            self.compute.stop_instance.assert_has_calls([call])
            self.assertIsNone(init_return)

    def test_get_instances_on_driver(self):
        driver_instances = []
        for x in range(10):
            driver_instances.append(fake_instance.fake_db_instance())

        self.mox.StubOutWithMock(self.compute.driver,
                'list_instance_uuids')
        self.mox.StubOutWithMock(db, 'instance_get_all_by_filters')

        self.compute.driver.list_instance_uuids().AndReturn(
                [inst['uuid'] for inst in driver_instances])
        db.instance_get_all_by_filters(
                self.context,
                {'uuid': [inst['uuid'] for
                          inst in driver_instances]},
                'created_at', 'desc', columns_to_join=None,
                limit=None, marker=None).AndReturn(driver_instances)

        self.mox.ReplayAll()

        result = self.compute._get_instances_on_driver(self.context)
        self.assertEqual([x['uuid'] for x in driver_instances],
                         [x['uuid'] for x in result])

    @mock.patch('nova.virt.driver.ComputeDriver.list_instance_uuids')
    @mock.patch('nova.db.api.instance_get_all_by_filters')
    def test_get_instances_on_driver_empty(self, mock_list, mock_db):
        mock_list.return_value = []

        result = self.compute._get_instances_on_driver(self.context)
        # instance_get_all_by_filters should not be called
        self.assertEqual(0, mock_db.call_count)
        self.assertEqual([],
                         [x['uuid'] for x in result])

    def test_get_instances_on_driver_fallback(self):
        # Test getting instances when driver doesn't support
        # 'list_instance_uuids'
        self.compute.host = 'host'
        filters = {'host': self.compute.host}

        self.flags(instance_name_template='inst-%i')

        all_instances = []
        driver_instances = []
        for x in range(10):
            instance = fake_instance.fake_db_instance(name='inst-%i' % x,
                                                      id=x)
            if x % 2:
                driver_instances.append(instance)
            all_instances.append(instance)

        self.mox.StubOutWithMock(self.compute.driver,
                'list_instance_uuids')
        self.mox.StubOutWithMock(self.compute.driver,
                'list_instances')
        self.mox.StubOutWithMock(db, 'instance_get_all_by_filters')

        self.compute.driver.list_instance_uuids().AndRaise(
                NotImplementedError())
        self.compute.driver.list_instances().AndReturn(
                [inst['name'] for inst in driver_instances])
        db.instance_get_all_by_filters(
                self.context, filters,
                'created_at', 'desc', columns_to_join=None,
                limit=None, marker=None).AndReturn(all_instances)

        self.mox.ReplayAll()

        result = self.compute._get_instances_on_driver(self.context, filters)
        self.assertEqual([x['uuid'] for x in driver_instances],
                         [x['uuid'] for x in result])

    def test_instance_usage_audit(self):
        instances = [objects.Instance(uuid=uuids.instance)]

        @classmethod
        def fake_task_log(*a, **k):
            pass

        @classmethod
        def fake_get(*a, **k):
            return instances

        self.flags(instance_usage_audit=True)
        self.stubs.Set(objects.TaskLog, 'get', fake_task_log)
        self.stubs.Set(objects.InstanceList,
                       'get_active_by_window_joined', fake_get)
        self.stubs.Set(objects.TaskLog, 'begin_task', fake_task_log)
        self.stubs.Set(objects.TaskLog, 'end_task', fake_task_log)

        self.mox.StubOutWithMock(compute_utils, 'notify_usage_exists')
        compute_utils.notify_usage_exists(self.compute.notifier,
            self.context, instances[0], ignore_missing_network_data=False)
        self.mox.ReplayAll()
        self.compute._instance_usage_audit(self.context)

    @mock.patch.object(objects.InstanceList, 'get_by_host')
    def test_sync_power_states(self, mock_get):
        instance = mock.Mock()
        mock_get.return_value = [instance]
        with mock.patch.object(self.compute._sync_power_pool,
                               'spawn_n') as mock_spawn:
            self.compute._sync_power_states(mock.sentinel.context)
            mock_get.assert_called_with(mock.sentinel.context,
                                        self.compute.host, expected_attrs=[],
                                        use_slave=True)
            mock_spawn.assert_called_once_with(mock.ANY, instance)

    def _get_sync_instance(self, power_state, vm_state, task_state=None,
                           shutdown_terminate=False):
        instance = objects.Instance()
        instance.uuid = uuids.instance
        instance.power_state = power_state
        instance.vm_state = vm_state
        instance.host = self.compute.host
        instance.task_state = task_state
        instance.shutdown_terminate = shutdown_terminate
        self.mox.StubOutWithMock(instance, 'refresh')
        self.mox.StubOutWithMock(instance, 'save')
        return instance

    def test_sync_instance_power_state_match(self):
        instance = self._get_sync_instance(power_state.RUNNING,
                                           vm_states.ACTIVE)
        instance.refresh(use_slave=False)
        self.mox.ReplayAll()
        self.compute._sync_instance_power_state(self.context, instance,
                                                power_state.RUNNING)

    def test_sync_instance_power_state_running_stopped(self):
        instance = self._get_sync_instance(power_state.RUNNING,
                                           vm_states.ACTIVE)
        instance.refresh(use_slave=False)
        instance.save()
        self.mox.ReplayAll()
        self.compute._sync_instance_power_state(self.context, instance,
                                                power_state.SHUTDOWN)
        self.assertEqual(instance.power_state, power_state.SHUTDOWN)

    def _test_sync_to_stop(self, power_state, vm_state, driver_power_state,
                           stop=True, force=False, shutdown_terminate=False):
        instance = self._get_sync_instance(
            power_state, vm_state, shutdown_terminate=shutdown_terminate)
        instance.refresh(use_slave=False)
        instance.save()
        self.mox.StubOutWithMock(self.compute.compute_api, 'stop')
        self.mox.StubOutWithMock(self.compute.compute_api, 'delete')
        self.mox.StubOutWithMock(self.compute.compute_api, 'force_stop')
        if shutdown_terminate:
            self.compute.compute_api.delete(self.context, instance)
        elif stop:
            if force:
                self.compute.compute_api.force_stop(self.context, instance)
            else:
                self.compute.compute_api.stop(self.context, instance)
        self.mox.ReplayAll()
        self.compute._sync_instance_power_state(self.context, instance,
                                                driver_power_state)
        self.mox.VerifyAll()
        self.mox.UnsetStubs()

    def test_sync_instance_power_state_to_stop(self):
        for ps in (power_state.SHUTDOWN, power_state.CRASHED,
                   power_state.SUSPENDED):
            self._test_sync_to_stop(power_state.RUNNING, vm_states.ACTIVE, ps)

        for ps in (power_state.SHUTDOWN, power_state.CRASHED):
            self._test_sync_to_stop(power_state.PAUSED, vm_states.PAUSED, ps,
                                    force=True)

        self._test_sync_to_stop(power_state.SHUTDOWN, vm_states.STOPPED,
                                power_state.RUNNING, force=True)

    def test_sync_instance_power_state_to_terminate(self):
        self._test_sync_to_stop(power_state.RUNNING, vm_states.ACTIVE,
                                power_state.SHUTDOWN,
                                force=False, shutdown_terminate=True)

    def test_sync_instance_power_state_to_no_stop(self):
        for ps in (power_state.PAUSED, power_state.NOSTATE):
            self._test_sync_to_stop(power_state.RUNNING, vm_states.ACTIVE, ps,
                                    stop=False)
        for vs in (vm_states.SOFT_DELETED, vm_states.DELETED):
            for ps in (power_state.NOSTATE, power_state.SHUTDOWN):
                self._test_sync_to_stop(power_state.RUNNING, vs, ps,
                                        stop=False)

    @mock.patch('nova.compute.manager.ComputeManager.'
                '_sync_instance_power_state')
    def test_query_driver_power_state_and_sync_pending_task(
            self, mock_sync_power_state):
        with mock.patch.object(self.compute.driver,
                               'get_info') as mock_get_info:
            db_instance = objects.Instance(uuid=uuids.db_instance,
                                           task_state=task_states.POWERING_OFF)
            self.compute._query_driver_power_state_and_sync(self.context,
                                                            db_instance)
            self.assertFalse(mock_get_info.called)
            self.assertFalse(mock_sync_power_state.called)

    @mock.patch('nova.compute.manager.ComputeManager.'
                '_sync_instance_power_state')
    def test_query_driver_power_state_and_sync_not_found_driver(
            self, mock_sync_power_state):
        error = exception.InstanceNotFound(instance_id=1)
        with mock.patch.object(self.compute.driver,
                               'get_info', side_effect=error) as mock_get_info:
            db_instance = objects.Instance(uuid=uuids.db_instance,
                                           task_state=None)
            self.compute._query_driver_power_state_and_sync(self.context,
                                                            db_instance)
            mock_get_info.assert_called_once_with(db_instance)
            mock_sync_power_state.assert_called_once_with(self.context,
                                                          db_instance,
                                                          power_state.NOSTATE,
                                                          use_slave=True)

    def test_run_pending_deletes(self):
        self.flags(instance_delete_interval=10)

        class FakeInstance(object):
            def __init__(self, uuid, name, smd):
                self.uuid = uuid
                self.name = name
                self.system_metadata = smd
                self.cleaned = False

            def __getitem__(self, name):
                return getattr(self, name)

            def save(self):
                pass

        a = FakeInstance('123', 'apple', {'clean_attempts': '100'})
        b = FakeInstance('456', 'orange', {'clean_attempts': '3'})
        c = FakeInstance('789', 'banana', {})

        self.mox.StubOutWithMock(objects.InstanceList,
                                 'get_by_filters')
        objects.InstanceList.get_by_filters(
            {'read_deleted': 'yes'},
            {'deleted': True, 'soft_deleted': False, 'host': 'fake-mini',
             'cleaned': False},
            expected_attrs=['info_cache', 'security_groups',
                            'system_metadata'],
            use_slave=True).AndReturn([a, b, c])

        self.mox.StubOutWithMock(self.compute.driver, 'delete_instance_files')
        self.compute.driver.delete_instance_files(
            mox.IgnoreArg()).AndReturn(True)
        self.compute.driver.delete_instance_files(
            mox.IgnoreArg()).AndReturn(False)

        self.mox.ReplayAll()

        self.compute._run_pending_deletes({})
        self.assertFalse(a.cleaned)
        self.assertEqual('100', a.system_metadata['clean_attempts'])
        self.assertTrue(b.cleaned)
        self.assertEqual('4', b.system_metadata['clean_attempts'])
        self.assertFalse(c.cleaned)
        self.assertEqual('1', c.system_metadata['clean_attempts'])

    @mock.patch.object(objects.Migration, 'obj_as_admin')
    @mock.patch.object(objects.Migration, 'save')
    @mock.patch.object(objects.MigrationList, 'get_by_filters')
    @mock.patch.object(objects.InstanceList, 'get_by_filters')
    def _test_cleanup_incomplete_migrations(self, inst_host,
                                            mock_inst_get_by_filters,
                                            mock_migration_get_by_filters,
                                            mock_save, mock_obj_as_admin):
        def fake_inst(context, uuid, host):
            inst = objects.Instance(context)
            inst.uuid = uuid
            inst.host = host
            return inst

        def fake_migration(uuid, status, inst_uuid, src_host, dest_host):
            migration = objects.Migration()
            migration.uuid = uuid
            migration.status = status
            migration.instance_uuid = inst_uuid
            migration.source_compute = src_host
            migration.dest_compute = dest_host
            return migration

        fake_instances = [fake_inst(self.context, uuids.instance_1, inst_host),
                          fake_inst(self.context, uuids.instance_2, inst_host)]

        fake_migrations = [fake_migration('123', 'error',
                                          uuids.instance_1,
                                          'fake-host', 'fake-mini'),
                           fake_migration('456', 'error',
                                           uuids.instance_2,
                                          'fake-host', 'fake-mini')]

        mock_migration_get_by_filters.return_value = fake_migrations
        mock_inst_get_by_filters.return_value = fake_instances

        with mock.patch.object(self.compute.driver, 'delete_instance_files'):
            self.compute._cleanup_incomplete_migrations(self.context)

        # Ensure that migration status is set to 'failed' after instance
        # files deletion for those instances whose instance.host is not
        # same as compute host where periodic task is running.
        for inst in fake_instances:
            for mig in fake_migrations:
                if inst.uuid == mig.instance_uuid:
                    self.assertEqual('failed', mig.status)

        # Make sure we filtered the instances by host in the DB query.
        self.assertEqual(CONF.host,
                         mock_inst_get_by_filters.call_args[0][1]['host'])

    def test_cleanup_incomplete_migrations_dest_node(self):
        """Test to ensure instance files are deleted from destination node.

        If instance gets deleted during resizing/revert-resizing operation,
        in that case instance files gets deleted from instance.host (source
        host here), but there is possibility that instance files could be
        present on destination node.
        This test ensures that `_cleanup_incomplete_migration` periodic
        task deletes orphaned instance files from destination compute node.
        """
        self.flags(host='fake-mini')
        self._test_cleanup_incomplete_migrations('fake-host')

    def test_cleanup_incomplete_migrations_source_node(self):
        """Test to ensure instance files are deleted from source node.

        If instance gets deleted during resizing/revert-resizing operation,
        in that case instance files gets deleted from instance.host (dest
        host here), but there is possibility that instance files could be
        present on source node.
        This test ensures that `_cleanup_incomplete_migration` periodic
        task deletes orphaned instance files from source compute node.
        """
        self.flags(host='fake-host')
        self._test_cleanup_incomplete_migrations('fake-mini')

    def test_attach_interface_failure(self):
        # Test that the fault methods are invoked when an attach fails
        db_instance = fake_instance.fake_db_instance()
        f_instance = objects.Instance._from_db_object(self.context,
                                                      objects.Instance(),
                                                      db_instance)
        e = exception.InterfaceAttachFailed(instance_uuid=f_instance.uuid)

        @mock.patch.object(compute_utils, 'add_instance_fault_from_exc')
        @mock.patch.object(self.compute.network_api,
                           'allocate_port_for_instance',
                           side_effect=e)
        @mock.patch.object(self.compute, '_instance_update',
                           side_effect=lambda *a, **k: {})
        def do_test(update, meth, add_fault):
            self.assertRaises(exception.InterfaceAttachFailed,
                              self.compute.attach_interface,
                              self.context, f_instance, 'net_id', 'port_id',
                              None)
            add_fault.assert_has_calls([
                    mock.call(self.context, f_instance, e,
                              mock.ANY)])

        do_test()

    def test_detach_interface_failure(self):
        # Test that the fault methods are invoked when a detach fails

        # Build test data that will cause a PortNotFound exception
        f_instance = mock.MagicMock()
        f_instance.info_cache = mock.MagicMock()
        f_instance.info_cache.network_info = []

        @mock.patch.object(compute_utils, 'add_instance_fault_from_exc')
        @mock.patch.object(self.compute, '_set_instance_obj_error_state')
        def do_test(meth, add_fault):
            self.assertRaises(exception.PortNotFound,
                              self.compute.detach_interface,
                              self.context, f_instance, 'port_id')
            add_fault.assert_has_calls(
                   [mock.call(self.context, f_instance, mock.ANY, mock.ANY)])

        do_test()

    def test_swap_volume_volume_api_usage(self):
        # This test ensures that volume_id arguments are passed to volume_api
        # and that volume states are OK
        volumes = {}
        old_volume_id = uuidutils.generate_uuid()
        volumes[old_volume_id] = {'id': old_volume_id,
                                  'display_name': 'old_volume',
                                  'status': 'detaching',
                                  'size': 1}
        new_volume_id = uuidutils.generate_uuid()
        volumes[new_volume_id] = {'id': new_volume_id,
                                  'display_name': 'new_volume',
                                  'status': 'available',
                                  'size': 2}

        def fake_vol_api_roll_detaching(context, volume_id):
            self.assertTrue(uuidutils.is_uuid_like(volume_id))
            if volumes[volume_id]['status'] == 'detaching':
                volumes[volume_id]['status'] = 'in-use'

        fake_bdm = fake_block_device.FakeDbBlockDeviceDict(
                   {'device_name': '/dev/vdb', 'source_type': 'volume',
                    'destination_type': 'volume',
                    'instance_uuid': uuids.instance,
                    'connection_info': '{"foo": "bar"}'})

        def fake_vol_api_func(context, volume, *args):
            self.assertTrue(uuidutils.is_uuid_like(volume))
            return {}

        def fake_vol_get(context, volume_id):
            self.assertTrue(uuidutils.is_uuid_like(volume_id))
            return volumes[volume_id]

        def fake_vol_unreserve(context, volume_id):
            self.assertTrue(uuidutils.is_uuid_like(volume_id))
            if volumes[volume_id]['status'] == 'attaching':
                volumes[volume_id]['status'] = 'available'

        def fake_vol_migrate_volume_completion(context, old_volume_id,
                                               new_volume_id, error=False):
            self.assertTrue(uuidutils.is_uuid_like(old_volume_id))
            self.assertTrue(uuidutils.is_uuid_like(new_volume_id))
            volumes[old_volume_id]['status'] = 'in-use'
            return {'save_volume_id': new_volume_id}

        def fake_func_exc(*args, **kwargs):
            raise AttributeError  # Random exception

        def fake_swap_volume(old_connection_info, new_connection_info,
                             instance, mountpoint, resize_to):
            self.assertEqual(resize_to, 2)

        def fake_block_device_mapping_update(ctxt, id, updates, legacy):
            self.assertEqual(2, updates['volume_size'])
            return fake_bdm

        self.stubs.Set(self.compute.volume_api, 'roll_detaching',
                       fake_vol_api_roll_detaching)
        self.stubs.Set(self.compute.volume_api, 'get', fake_vol_get)
        self.stubs.Set(self.compute.volume_api, 'initialize_connection',
                       fake_vol_api_func)
        self.stubs.Set(self.compute.volume_api, 'unreserve_volume',
                       fake_vol_unreserve)
        self.stubs.Set(self.compute.volume_api, 'terminate_connection',
                       fake_vol_api_func)
        self.stub_out('nova.db.'
                      'block_device_mapping_get_by_instance_and_volume_id',
                      lambda x, y, z, v: fake_bdm)
        self.stubs.Set(self.compute.driver, 'get_volume_connector',
                       lambda x: {})
        self.stubs.Set(self.compute.driver, 'swap_volume',
                       fake_swap_volume)
        self.stubs.Set(self.compute.volume_api, 'migrate_volume_completion',
                      fake_vol_migrate_volume_completion)
        self.stub_out('nova.db.block_device_mapping_update',
                      fake_block_device_mapping_update)
        self.stub_out('nova.db.instance_fault_create',
                      lambda x, y:
                           test_instance_fault.fake_faults['fake-uuid'][0])
        self.stubs.Set(self.compute, '_instance_update',
                       lambda c, u, **k: {})

        # Good path
        self.compute.swap_volume(self.context, old_volume_id, new_volume_id,
                fake_instance.fake_instance_obj(
                    self.context, **{'uuid': uuids.instance}))
        self.assertEqual(volumes[old_volume_id]['status'], 'in-use')

        # Error paths
        volumes[old_volume_id]['status'] = 'detaching'
        volumes[new_volume_id]['status'] = 'attaching'
        self.stubs.Set(self.compute.driver, 'swap_volume', fake_func_exc)
        self.assertRaises(AttributeError, self.compute.swap_volume,
                          self.context, old_volume_id, new_volume_id,
                          fake_instance.fake_instance_obj(
                                self.context, **{'uuid': uuids.instance}))
        self.assertEqual(volumes[old_volume_id]['status'], 'in-use')
        self.assertEqual(volumes[new_volume_id]['status'], 'available')

        volumes[old_volume_id]['status'] = 'detaching'
        volumes[new_volume_id]['status'] = 'attaching'
        self.stubs.Set(self.compute.volume_api, 'initialize_connection',
                       fake_func_exc)
        self.assertRaises(AttributeError, self.compute.swap_volume,
                          self.context, old_volume_id, new_volume_id,
                          fake_instance.fake_instance_obj(
                                self.context, **{'uuid': uuids.instance}))
        self.assertEqual(volumes[old_volume_id]['status'], 'in-use')
        self.assertEqual(volumes[new_volume_id]['status'], 'available')

    @mock.patch.object(compute_utils, 'EventReporter')
    def test_check_can_live_migrate_source(self, event_mock):
        is_volume_backed = 'volume_backed'
        dest_check_data = migrate_data_obj.LiveMigrateData()
        db_instance = fake_instance.fake_db_instance()
        instance = objects.Instance._from_db_object(
                self.context, objects.Instance(), db_instance)

        self.mox.StubOutWithMock(self.compute.compute_api,
                                 'is_volume_backed_instance')
        self.mox.StubOutWithMock(self.compute,
                                 '_get_instance_block_device_info')
        self.mox.StubOutWithMock(self.compute.driver,
                                 'check_can_live_migrate_source')

        self.compute.compute_api.is_volume_backed_instance(
                self.context, instance).AndReturn(is_volume_backed)
        self.compute._get_instance_block_device_info(
                self.context, instance, refresh_conn_info=True
                ).AndReturn({'block_device_mapping': 'fake'})
        self.compute.driver.check_can_live_migrate_source(
                self.context, instance, dest_check_data,
                {'block_device_mapping': 'fake'})

        self.mox.ReplayAll()

        self.compute.check_can_live_migrate_source(
                self.context, instance=instance,
                dest_check_data=dest_check_data)
        event_mock.assert_called_once_with(
            self.context, 'compute_check_can_live_migrate_source',
            instance.uuid)
        self.assertTrue(dest_check_data.is_volume_backed)

    @mock.patch.object(compute_utils, 'EventReporter')
    def _test_check_can_live_migrate_destination(self, event_mock,
                                                 do_raise=False):
        db_instance = fake_instance.fake_db_instance(host='fake-host')
        instance = objects.Instance._from_db_object(
                self.context, objects.Instance(), db_instance)
        instance.host = 'fake-host'
        block_migration = 'block_migration'
        disk_over_commit = 'disk_over_commit'
        src_info = 'src_info'
        dest_info = 'dest_info'
        dest_check_data = dict(foo='bar')
        mig_data = dict(cow='moo')

        self.mox.StubOutWithMock(self.compute, '_get_compute_info')
        self.mox.StubOutWithMock(self.compute.driver,
                                 'check_can_live_migrate_destination')
        self.mox.StubOutWithMock(self.compute.compute_rpcapi,
                                 'check_can_live_migrate_source')
        self.mox.StubOutWithMock(self.compute.driver,
                                 'check_can_live_migrate_destination_cleanup')

        self.compute._get_compute_info(self.context,
                                       'fake-host').AndReturn(src_info)
        self.compute._get_compute_info(self.context,
                                       CONF.host).AndReturn(dest_info)
        self.compute.driver.check_can_live_migrate_destination(
                self.context, instance, src_info, dest_info,
                block_migration, disk_over_commit).AndReturn(dest_check_data)

        mock_meth = self.compute.compute_rpcapi.check_can_live_migrate_source(
                self.context, instance, dest_check_data)
        if do_raise:
            mock_meth.AndRaise(test.TestingException())
            self.mox.StubOutWithMock(db, 'instance_fault_create')
            db.instance_fault_create(
                self.context, mox.IgnoreArg()).AndReturn(
                    test_instance_fault.fake_faults['fake-uuid'][0])
        else:
            mock_meth.AndReturn(mig_data)
        self.compute.driver.check_can_live_migrate_destination_cleanup(
                self.context, dest_check_data)

        self.mox.ReplayAll()

        result = self.compute.check_can_live_migrate_destination(
                self.context, instance=instance,
                block_migration=block_migration,
                disk_over_commit=disk_over_commit)
        self.assertEqual(mig_data, result)
        event_mock.assert_called_once_with(
            self.context, 'compute_check_can_live_migrate_destination',
            instance.uuid)

    def test_check_can_live_migrate_destination_success(self):
        self._test_check_can_live_migrate_destination()

    def test_check_can_live_migrate_destination_fail(self):
        self.assertRaises(
                test.TestingException,
                self._test_check_can_live_migrate_destination,
                do_raise=True)

    @mock.patch('nova.compute.manager.InstanceEvents._lock_name')
    def test_prepare_for_instance_event(self, lock_name_mock):
        inst_obj = objects.Instance(uuid=uuids.instance)
        result = self.compute.instance_events.prepare_for_instance_event(
            inst_obj, 'test-event')
        self.assertIn(uuids.instance, self.compute.instance_events._events)
        self.assertIn('test-event',
                      self.compute.instance_events._events[uuids.instance])
        self.assertEqual(
            result,
            self.compute.instance_events._events[uuids.instance]['test-event'])
        self.assertTrue(hasattr(result, 'send'))
        lock_name_mock.assert_called_once_with(inst_obj)

    @mock.patch('nova.compute.manager.InstanceEvents._lock_name')
    def test_pop_instance_event(self, lock_name_mock):
        event = eventlet_event.Event()
        self.compute.instance_events._events = {
            uuids.instance: {
                'network-vif-plugged': event,
                }
            }
        inst_obj = objects.Instance(uuid=uuids.instance)
        event_obj = objects.InstanceExternalEvent(name='network-vif-plugged',
                                                  tag=None)
        result = self.compute.instance_events.pop_instance_event(inst_obj,
                                                                 event_obj)
        self.assertEqual(result, event)
        lock_name_mock.assert_called_once_with(inst_obj)

    @mock.patch('nova.compute.manager.InstanceEvents._lock_name')
    def test_clear_events_for_instance(self, lock_name_mock):
        event = eventlet_event.Event()
        self.compute.instance_events._events = {
            uuids.instance: {
                'test-event': event,
                }
            }
        inst_obj = objects.Instance(uuid=uuids.instance)
        result = self.compute.instance_events.clear_events_for_instance(
            inst_obj)
        self.assertEqual(result, {'test-event': event})
        lock_name_mock.assert_called_once_with(inst_obj)

    def test_instance_events_lock_name(self):
        inst_obj = objects.Instance(uuid=uuids.instance)
        result = self.compute.instance_events._lock_name(inst_obj)
        self.assertEqual(result, "%s-events" % uuids.instance)

    def test_prepare_for_instance_event_again(self):
        inst_obj = objects.Instance(uuid=uuids.instance)
        self.compute.instance_events.prepare_for_instance_event(
            inst_obj, 'test-event')
        # A second attempt will avoid creating a new list; make sure we
        # get the current list
        result = self.compute.instance_events.prepare_for_instance_event(
            inst_obj, 'test-event')
        self.assertIn(uuids.instance, self.compute.instance_events._events)
        self.assertIn('test-event',
                      self.compute.instance_events._events[uuids.instance])
        self.assertEqual(
            result,
            self.compute.instance_events._events[uuids.instance]['test-event'])
        self.assertTrue(hasattr(result, 'send'))

    def test_process_instance_event(self):
        event = eventlet_event.Event()
        self.compute.instance_events._events = {
            uuids.instance: {
                'network-vif-plugged': event,
                }
            }
        inst_obj = objects.Instance(uuid=uuids.instance)
        event_obj = objects.InstanceExternalEvent(name='network-vif-plugged',
                                                  tag=None)
        self.compute._process_instance_event(inst_obj, event_obj)
        self.assertTrue(event.ready())
        self.assertEqual(event_obj, event.wait())
        self.assertEqual({}, self.compute.instance_events._events)

    def test_process_instance_vif_deleted_event(self):
        vif1 = fake_network_cache_model.new_vif()
        vif1['id'] = '1'
        vif2 = fake_network_cache_model.new_vif()
        vif2['id'] = '2'
        nw_info = network_model.NetworkInfo([vif1, vif2])
        info_cache = objects.InstanceInfoCache(network_info=nw_info,
                                               instance_uuid=uuids.instance)
        inst_obj = objects.Instance(id=3, uuid=uuids.instance,
                                    info_cache=info_cache)

        @mock.patch.object(manager.base_net_api,
                           'update_instance_cache_with_nw_info')
        @mock.patch.object(self.compute.driver, 'detach_interface')
        def do_test(detach_interface, update_instance_cache_with_nw_info):
            self.compute._process_instance_vif_deleted_event(self.context,
                                                             inst_obj,
                                                             vif2['id'])
            update_instance_cache_with_nw_info.assert_called_once_with(
                                                   self.compute.network_api,
                                                   self.context,
                                                   inst_obj,
                                                   nw_info=[vif1])
            detach_interface.assert_called_once_with(inst_obj, vif2)
        do_test()

    def test_external_instance_event(self):
        instances = [
            objects.Instance(id=1, uuid=uuids.instance_1),
            objects.Instance(id=2, uuid=uuids.instance_2),
            objects.Instance(id=3, uuid=uuids.instance_3)]
        events = [
            objects.InstanceExternalEvent(name='network-changed',
                                          tag='tag1',
                                          instance_uuid=uuids.instance_1),
            objects.InstanceExternalEvent(name='network-vif-plugged',
                                          instance_uuid=uuids.instance_2,
                                          tag='tag2'),
            objects.InstanceExternalEvent(name='network-vif-deleted',
                                          instance_uuid=uuids.instance_3,
                                          tag='tag3')]

        @mock.patch.object(self.compute, '_process_instance_vif_deleted_event')
        @mock.patch.object(self.compute.network_api, 'get_instance_nw_info')
        @mock.patch.object(self.compute, '_process_instance_event')
        def do_test(_process_instance_event, get_instance_nw_info,
                    _process_instance_vif_deleted_event):
            self.compute.external_instance_event(self.context,
                                                 instances, events)
            get_instance_nw_info.assert_called_once_with(self.context,
                                                         instances[0])
            _process_instance_event.assert_called_once_with(instances[1],
                                                            events[1])
            _process_instance_vif_deleted_event.assert_called_once_with(
                self.context, instances[2], events[2].tag)
        do_test()

    def test_external_instance_event_with_exception(self):
        vif1 = fake_network_cache_model.new_vif()
        vif1['id'] = '1'
        vif2 = fake_network_cache_model.new_vif()
        vif2['id'] = '2'
        nw_info = network_model.NetworkInfo([vif1, vif2])
        info_cache = objects.InstanceInfoCache(network_info=nw_info,
                                               instance_uuid=uuids.instance_2)
        instances = [
            objects.Instance(id=1, uuid=uuids.instance_1),
            objects.Instance(id=2, uuid=uuids.instance_2,
                             info_cache=info_cache),
            objects.Instance(id=3, uuid=uuids.instance_3)]
        events = [
            objects.InstanceExternalEvent(name='network-changed',
                                          tag='tag1',
                                          instance_uuid=uuids.instance_1),
            objects.InstanceExternalEvent(name='network-vif-deleted',
                                          instance_uuid=uuids.instance_2,
                                          tag='2'),
            objects.InstanceExternalEvent(name='network-vif-plugged',
                                          instance_uuid=uuids.instance_3,
                                          tag='tag3')]

        # Make sure all the three events are handled despite the exceptions in
        # processing events 1 and 2
        @mock.patch.object(manager.base_net_api,
                           'update_instance_cache_with_nw_info')
        @mock.patch.object(self.compute.driver, 'detach_interface',
                           side_effect=exception.NovaException)
        @mock.patch.object(self.compute.network_api, 'get_instance_nw_info',
                           side_effect=exception.InstanceInfoCacheNotFound(
                                         instance_uuid=uuids.instance_1))
        @mock.patch.object(self.compute, '_process_instance_event')
        def do_test(_process_instance_event, get_instance_nw_info,
                    detach_interface, update_instance_cache_with_nw_info):
            self.compute.external_instance_event(self.context,
                                                 instances, events)
            get_instance_nw_info.assert_called_once_with(self.context,
                                                         instances[0])
            update_instance_cache_with_nw_info.assert_called_once_with(
                                                   self.compute.network_api,
                                                   self.context,
                                                   instances[1],
                                                   nw_info=[vif1])
            detach_interface.assert_called_once_with(instances[1], vif2)
            _process_instance_event.assert_called_once_with(instances[2],
                                                            events[2])
        do_test()

    def test_cancel_all_events(self):
        inst = objects.Instance(uuid=uuids.instance)
        fake_eventlet_event = mock.MagicMock()
        self.compute.instance_events._events = {
            inst.uuid: {
                'network-vif-plugged-bar': fake_eventlet_event,
            }
        }
        self.compute.instance_events.cancel_all_events()
        self.assertTrue(fake_eventlet_event.send.called)
        event = fake_eventlet_event.send.call_args_list[0][0][0]
        self.assertEqual('network-vif-plugged', event.name)
        self.assertEqual('bar', event.tag)
        self.assertEqual('failed', event.status)

    def test_cleanup_cancels_all_events(self):
        with mock.patch.object(self.compute, 'instance_events') as mock_ev:
            self.compute.cleanup_host()
            mock_ev.cancel_all_events.assert_called_once_with()

    def test_cleanup_blocks_new_events(self):
        instance = objects.Instance(uuid=uuids.instance)
        self.compute.instance_events.cancel_all_events()
        callback = mock.MagicMock()
        body = mock.MagicMock()
        with self.compute.virtapi.wait_for_instance_event(
                instance, ['network-vif-plugged-bar'],
                error_callback=callback):
            body()
        self.assertTrue(body.called)
        callback.assert_called_once_with('network-vif-plugged-bar', instance)

    def test_pop_events_fails_gracefully(self):
        inst = objects.Instance(uuid=uuids.instance)
        event = mock.MagicMock()
        self.compute.instance_events._events = None
        self.assertIsNone(
            self.compute.instance_events.pop_instance_event(inst, event))

    def test_clear_events_fails_gracefully(self):
        inst = objects.Instance(uuid=uuids.instance)
        self.compute.instance_events._events = None
        self.assertEqual(
            self.compute.instance_events.clear_events_for_instance(inst), {})

    def test_retry_reboot_pending_soft(self):
        instance = objects.Instance(self.context)
        instance.uuid = uuids.instance
        instance.task_state = task_states.REBOOT_PENDING
        instance.vm_state = vm_states.ACTIVE
        with mock.patch.object(self.compute, '_get_power_state',
                               return_value=power_state.RUNNING):
            allow_reboot, reboot_type = self.compute._retry_reboot(
                                                             context, instance)
            self.assertTrue(allow_reboot)
            self.assertEqual(reboot_type, 'SOFT')

    def test_retry_reboot_pending_hard(self):
        instance = objects.Instance(self.context)
        instance.uuid = uuids.instance
        instance.task_state = task_states.REBOOT_PENDING_HARD
        instance.vm_state = vm_states.ACTIVE
        with mock.patch.object(self.compute, '_get_power_state',
                               return_value=power_state.RUNNING):
            allow_reboot, reboot_type = self.compute._retry_reboot(
                                                             context, instance)
            self.assertTrue(allow_reboot)
            self.assertEqual(reboot_type, 'HARD')

    def test_retry_reboot_starting_soft_off(self):
        instance = objects.Instance(self.context)
        instance.uuid = uuids.instance
        instance.task_state = task_states.REBOOT_STARTED
        with mock.patch.object(self.compute, '_get_power_state',
                               return_value=power_state.NOSTATE):
            allow_reboot, reboot_type = self.compute._retry_reboot(
                                                             context, instance)
            self.assertTrue(allow_reboot)
            self.assertEqual(reboot_type, 'HARD')

    def test_retry_reboot_starting_hard_off(self):
        instance = objects.Instance(self.context)
        instance.uuid = uuids.instance
        instance.task_state = task_states.REBOOT_STARTED_HARD
        with mock.patch.object(self.compute, '_get_power_state',
                               return_value=power_state.NOSTATE):
            allow_reboot, reboot_type = self.compute._retry_reboot(
                                                             context, instance)
            self.assertTrue(allow_reboot)
            self.assertEqual(reboot_type, 'HARD')

    def test_retry_reboot_starting_hard_on(self):
        instance = objects.Instance(self.context)
        instance.uuid = uuids.instance
        instance.task_state = task_states.REBOOT_STARTED_HARD
        with mock.patch.object(self.compute, '_get_power_state',
                               return_value=power_state.RUNNING):
            allow_reboot, reboot_type = self.compute._retry_reboot(
                                                             context, instance)
            self.assertFalse(allow_reboot)
            self.assertEqual(reboot_type, 'HARD')

    def test_retry_reboot_no_reboot(self):
        instance = objects.Instance(self.context)
        instance.uuid = uuids.instance
        instance.task_state = 'bar'
        with mock.patch.object(self.compute, '_get_power_state',
                               return_value=power_state.RUNNING):
            allow_reboot, reboot_type = self.compute._retry_reboot(
                                                             context, instance)
            self.assertFalse(allow_reboot)
            self.assertEqual(reboot_type, 'HARD')

    @mock.patch('nova.objects.BlockDeviceMapping.get_by_volume_and_instance')
    @mock.patch('nova.compute.manager.ComputeManager._driver_detach_volume')
    @mock.patch('nova.objects.Instance._from_db_object')
    def test_remove_volume_connection(self, inst_from_db, detach, bdm_get):
        bdm = mock.sentinel.bdm
        inst_obj = mock.Mock()
        inst_obj.uuid = 'uuid'
        bdm_get.return_value = bdm
        inst_from_db.return_value = inst_obj
        with mock.patch.object(self.compute, 'volume_api'):
            self.compute.remove_volume_connection(self.context, 'vol',
                                                  inst_obj)
        detach.assert_called_once_with(self.context, inst_obj, bdm)
        bdm_get.assert_called_once_with(self.context, 'vol', 'uuid')

    def test_detach_volume(self):
        self._test_detach_volume()

    def test_detach_volume_not_destroy_bdm(self):
        self._test_detach_volume(destroy_bdm=False)

    @mock.patch('nova.objects.BlockDeviceMapping.get_by_volume_and_instance')
    @mock.patch('nova.compute.manager.ComputeManager._driver_detach_volume')
    @mock.patch('nova.compute.manager.ComputeManager.'
                '_notify_about_instance_usage')
    def _test_detach_volume(self, notify_inst_usage, detach,
                            bdm_get, destroy_bdm=True):
        volume_id = uuids.volume
        inst_obj = mock.Mock()
        inst_obj.uuid = uuids.instance
        attachment_id = uuids.attachment

        bdm = mock.MagicMock(spec=objects.BlockDeviceMapping)
        bdm.device_name = 'vdb'
        bdm_get.return_value = bdm

        with mock.patch.object(self.compute, 'volume_api') as volume_api:
            with mock.patch.object(self.compute, 'driver') as driver:
                connector_sentinel = mock.sentinel.connector
                driver.get_volume_connector.return_value = connector_sentinel

                self.compute._detach_volume(self.context, volume_id,
                                            inst_obj,
                                            destroy_bdm=destroy_bdm,
                                            attachment_id=attachment_id)

                detach.assert_called_once_with(self.context, inst_obj, bdm)
                driver.get_volume_connector.assert_called_once_with(inst_obj)
                volume_api.terminate_connection.assert_called_once_with(
                    self.context, volume_id, connector_sentinel)
                volume_api.detach.assert_called_once_with(mock.ANY, volume_id,
                                                          inst_obj.uuid,
                                                          attachment_id)
                notify_inst_usage.assert_called_once_with(
                    self.context, inst_obj, "volume.detach",
                    extra_usage_info={'volume_id': volume_id}
                )

                if destroy_bdm:
                    bdm.destroy.assert_called_once_with()
                else:
                    self.assertFalse(bdm.destroy.called)

    def _test_rescue(self, clean_shutdown=True):
        instance = fake_instance.fake_instance_obj(
            self.context, vm_state=vm_states.ACTIVE)
        fake_nw_info = network_model.NetworkInfo()
        rescue_image_meta = objects.ImageMeta.from_dict(
            {'id': 'fake', 'name': 'fake'})
        with test.nested(
            mock.patch.object(self.context, 'elevated',
                              return_value=self.context),
            mock.patch.object(self.compute.network_api, 'get_instance_nw_info',
                              return_value=fake_nw_info),
            mock.patch.object(self.compute, '_get_rescue_image',
                              return_value=rescue_image_meta),
            mock.patch.object(self.compute, '_notify_about_instance_usage'),
            mock.patch.object(self.compute, '_power_off_instance'),
            mock.patch.object(self.compute.driver, 'rescue'),
            mock.patch.object(compute_utils, 'notify_usage_exists'),
            mock.patch.object(self.compute, '_get_power_state',
                              return_value=power_state.RUNNING),
            mock.patch.object(instance, 'save')
        ) as (
            elevated_context, get_nw_info,
            get_rescue_image, notify_instance_usage, power_off_instance,
            driver_rescue, notify_usage_exists, get_power_state, instance_save
        ):
            self.compute.rescue_instance(
                self.context, instance, rescue_password='verybadpass',
                rescue_image_ref=None, clean_shutdown=clean_shutdown)

            # assert the field values on the instance object
            self.assertEqual(vm_states.RESCUED, instance.vm_state)
            self.assertIsNone(instance.task_state)
            self.assertEqual(power_state.RUNNING, instance.power_state)
            self.assertIsNotNone(instance.launched_at)

            # assert our mock calls
            get_nw_info.assert_called_once_with(self.context, instance)
            get_rescue_image.assert_called_once_with(
                self.context, instance, None)

            extra_usage_info = {'rescue_image_name': 'fake'}
            notify_calls = [
                mock.call(self.context, instance, "rescue.start",
                          extra_usage_info=extra_usage_info,
                          network_info=fake_nw_info),
                mock.call(self.context, instance, "rescue.end",
                          extra_usage_info=extra_usage_info,
                          network_info=fake_nw_info)
            ]
            notify_instance_usage.assert_has_calls(notify_calls)

            power_off_instance.assert_called_once_with(self.context, instance,
                                                       clean_shutdown)

            driver_rescue.assert_called_once_with(
                self.context, instance, fake_nw_info, rescue_image_meta,
                'verybadpass')

            notify_usage_exists.assert_called_once_with(self.compute.notifier,
                self.context, instance, current_period=True)

            instance_save.assert_called_once_with(
                expected_task_state=task_states.RESCUING)

    def test_rescue(self):
        self._test_rescue()

    def test_rescue_forced_shutdown(self):
        self._test_rescue(clean_shutdown=False)

    def test_unrescue(self):
        instance = fake_instance.fake_instance_obj(
            self.context, vm_state=vm_states.RESCUED)
        fake_nw_info = network_model.NetworkInfo()
        with test.nested(
            mock.patch.object(self.context, 'elevated',
                              return_value=self.context),
            mock.patch.object(self.compute.network_api, 'get_instance_nw_info',
                              return_value=fake_nw_info),
            mock.patch.object(self.compute, '_notify_about_instance_usage'),
            mock.patch.object(self.compute.driver, 'unrescue'),
            mock.patch.object(self.compute, '_get_power_state',
                              return_value=power_state.RUNNING),
            mock.patch.object(instance, 'save')
        ) as (
            elevated_context, get_nw_info,
            notify_instance_usage, driver_unrescue, get_power_state,
            instance_save
        ):
            self.compute.unrescue_instance(self.context, instance)

            # assert the field values on the instance object
            self.assertEqual(vm_states.ACTIVE, instance.vm_state)
            self.assertIsNone(instance.task_state)
            self.assertEqual(power_state.RUNNING, instance.power_state)

            # assert our mock calls
            get_nw_info.assert_called_once_with(self.context, instance)

            notify_calls = [
                mock.call(self.context, instance, "unrescue.start",
                          network_info=fake_nw_info),
                mock.call(self.context, instance, "unrescue.end",
                          network_info=fake_nw_info)
            ]
            notify_instance_usage.assert_has_calls(notify_calls)

            driver_unrescue.assert_called_once_with(instance, fake_nw_info)

            instance_save.assert_called_once_with(
                expected_task_state=task_states.UNRESCUING)

    @mock.patch('nova.compute.manager.ComputeManager._get_power_state',
                return_value=power_state.RUNNING)
    @mock.patch.object(objects.Instance, 'save')
    @mock.patch('nova.utils.generate_password', return_value='fake-pass')
    def test_set_admin_password(self, gen_password_mock,
                                instance_save_mock, power_state_mock):
        # Ensure instance can have its admin password set.
        instance = fake_instance.fake_instance_obj(
            self.context,
            vm_state=vm_states.ACTIVE,
            task_state=task_states.UPDATING_PASSWORD)

        @mock.patch.object(self.context, 'elevated', return_value=self.context)
        @mock.patch.object(self.compute.driver, 'set_admin_password')
        def do_test(driver_mock, elevated_mock):
            # call the manager method
            self.compute.set_admin_password(self.context, instance, None)
            # make our assertions
            self.assertEqual(vm_states.ACTIVE, instance.vm_state)
            self.assertIsNone(instance.task_state)

            power_state_mock.assert_called_once_with(self.context, instance)
            driver_mock.assert_called_once_with(instance, 'fake-pass')
            instance_save_mock.assert_called_once_with(
                expected_task_state=task_states.UPDATING_PASSWORD)

        do_test()

    @mock.patch('nova.compute.manager.ComputeManager._get_power_state',
                return_value=power_state.NOSTATE)
    @mock.patch('nova.compute.manager.ComputeManager._instance_update')
    @mock.patch.object(objects.Instance, 'save')
    @mock.patch.object(compute_utils, 'add_instance_fault_from_exc')
    def test_set_admin_password_bad_state(self, add_fault_mock,
                                          instance_save_mock,
                                          update_mock,
                                          power_state_mock):
        # Test setting password while instance is rebuilding.
        instance = fake_instance.fake_instance_obj(self.context)
        with mock.patch.object(self.context, 'elevated',
                               return_value=self.context):
            # call the manager method
            self.assertRaises(exception.InstancePasswordSetFailed,
                              self.compute.set_admin_password,
                              self.context, instance, None)

        # make our assertions
        power_state_mock.assert_called_once_with(self.context, instance)
        instance_save_mock.assert_called_once_with(
            expected_task_state=task_states.UPDATING_PASSWORD)
        add_fault_mock.assert_called_once_with(
            self.context, instance, mock.ANY, mock.ANY)

    @mock.patch('nova.utils.generate_password', return_value='fake-pass')
    @mock.patch('nova.compute.manager.ComputeManager._get_power_state',
                return_value=power_state.RUNNING)
    @mock.patch('nova.compute.manager.ComputeManager._instance_update')
    @mock.patch.object(objects.Instance, 'save')
    @mock.patch.object(compute_utils, 'add_instance_fault_from_exc')
    def _do_test_set_admin_password_driver_error(self, exc,
                                                 expected_vm_state,
                                                 expected_task_state,
                                                 expected_exception,
                                                 add_fault_mock,
                                                 instance_save_mock,
                                                 update_mock,
                                                 power_state_mock,
                                                 gen_password_mock):
        # Ensure expected exception is raised if set_admin_password fails.
        instance = fake_instance.fake_instance_obj(
            self.context,
            vm_state=vm_states.ACTIVE,
            task_state=task_states.UPDATING_PASSWORD)

        @mock.patch.object(self.context, 'elevated', return_value=self.context)
        @mock.patch.object(self.compute.driver, 'set_admin_password',
                           side_effect=exc)
        def do_test(driver_mock, elevated_mock):
            # error raised from the driver should not reveal internal
            # information so a new error is raised
            self.assertRaises(expected_exception,
                              self.compute.set_admin_password,
                              self.context,
                              instance=instance,
                              new_pass=None)

            if expected_exception == NotImplementedError:
                instance_save_mock.assert_called_once_with(
                    expected_task_state=task_states.UPDATING_PASSWORD)
            else:
                # setting the instance to error state
                instance_save_mock.assert_called_once_with()

            self.assertEqual(expected_vm_state, instance.vm_state)
            # check revert_task_state decorator
            update_mock.assert_called_once_with(
                self.context, instance, task_state=expected_task_state)
            # check wrap_instance_fault decorator
            add_fault_mock.assert_called_once_with(
                self.context, instance, mock.ANY, mock.ANY)

        do_test()

    def test_set_admin_password_driver_not_authorized(self):
        # Ensure expected exception is raised if set_admin_password not
        # authorized.
        exc = exception.Forbidden('Internal error')
        expected_exception = exception.InstancePasswordSetFailed
        self._do_test_set_admin_password_driver_error(
            exc, vm_states.ERROR, None, expected_exception)

    def test_set_admin_password_driver_not_implemented(self):
        # Ensure expected exception is raised if set_admin_password not
        # implemented by driver.
        exc = NotImplementedError()
        expected_exception = NotImplementedError
        self._do_test_set_admin_password_driver_error(
            exc, vm_states.ACTIVE, None, expected_exception)

    def test_destroy_evacuated_instances(self):
        our_host = self.compute.host
        instance_1 = objects.Instance(self.context)
        instance_1.uuid = uuids.instance_1
        instance_1.task_state = None
        instance_1.vm_state = vm_states.ACTIVE
        instance_1.host = 'not-' + our_host
        instance_2 = objects.Instance(self.context)
        instance_2.uuid = uuids.instance_2
        instance_2.task_state = None
        instance_2.vm_state = vm_states.ACTIVE
        instance_2.host = 'not-' + our_host

        # Only instance 2 has a migration record
        migration = objects.Migration(instance_uuid=instance_2.uuid)
        # Consider the migration successful
        migration.status = 'done'

        with test.nested(
            mock.patch.object(self.compute, '_get_instances_on_driver',
                               return_value=[instance_1,
                                             instance_2]),
            mock.patch.object(self.compute.network_api, 'get_instance_nw_info',
                               return_value=None),
            mock.patch.object(self.compute, '_get_instance_block_device_info',
                               return_value={}),
            mock.patch.object(self.compute, '_is_instance_storage_shared',
                               return_value=False),
            mock.patch.object(self.compute.driver, 'destroy'),
            mock.patch('nova.objects.MigrationList.get_by_filters'),
            mock.patch('nova.objects.Migration.save')
        ) as (_get_instances_on_driver, get_instance_nw_info,
              _get_instance_block_device_info, _is_instance_storage_shared,
              destroy, migration_list, migration_save):
            migration_list.return_value = [migration]
            self.compute._destroy_evacuated_instances(self.context)
            # Only instance 2 should be deleted. Instance 1 is still running
            # here, but no migration from our host exists, so ignore it
            destroy.assert_called_once_with(self.context, instance_2, None,
                                            {}, True)

    @mock.patch('nova.compute.manager.ComputeManager.'
                '_destroy_evacuated_instances')
    @mock.patch('nova.compute.manager.LOG')
    def test_init_host_foreign_instance(self, mock_log, mock_destroy):
        inst = mock.MagicMock()
        inst.host = self.compute.host + '-alt'
        self.compute._init_instance(mock.sentinel.context, inst)
        self.assertFalse(inst.save.called)
        self.assertTrue(mock_log.warning.called)
        msg = mock_log.warning.call_args_list[0]
        self.assertIn('appears to not be owned by this host', msg[0][0])

    @mock.patch('nova.compute.manager.ComputeManager._instance_update')
    def test_error_out_instance_on_exception_not_implemented_err(self,
                                                        inst_update_mock):
        instance = fake_instance.fake_instance_obj(self.context)

        def do_test():
            with self.compute._error_out_instance_on_exception(
                    self.context, instance, instance_state=vm_states.STOPPED):
                raise NotImplementedError('test')

        self.assertRaises(NotImplementedError, do_test)
        inst_update_mock.assert_called_once_with(
            self.context, instance,
            vm_state=vm_states.STOPPED, task_state=None)

    @mock.patch('nova.compute.manager.ComputeManager._instance_update')
    def test_error_out_instance_on_exception_inst_fault_rollback(self,
                                                        inst_update_mock):
        instance = fake_instance.fake_instance_obj(self.context)

        def do_test():
            with self.compute._error_out_instance_on_exception(self.context,
                                                               instance):
                raise exception.InstanceFaultRollback(
                    inner_exception=test.TestingException('test'))

        self.assertRaises(test.TestingException, do_test)
        inst_update_mock.assert_called_once_with(
            self.context, instance,
            vm_state=vm_states.ACTIVE, task_state=None)

    @mock.patch('nova.compute.manager.ComputeManager.'
                '_set_instance_obj_error_state')
    def test_error_out_instance_on_exception_unknown_with_quotas(self,
                                                                 set_error):
        instance = fake_instance.fake_instance_obj(self.context)
        quotas = mock.create_autospec(objects.Quotas, spec_set=True)

        def do_test():
            with self.compute._error_out_instance_on_exception(
                    self.context, instance, quotas):
                raise test.TestingException('test')

        self.assertRaises(test.TestingException, do_test)
        self.assertEqual(1, len(quotas.method_calls))
        self.assertEqual(mock.call.rollback(), quotas.method_calls[0])
        set_error.assert_called_once_with(self.context, instance)

    def test_cleanup_volumes(self):
        instance = fake_instance.fake_instance_obj(self.context)
        bdm_do_not_delete_dict = fake_block_device.FakeDbBlockDeviceDict(
            {'volume_id': 'fake-id1', 'source_type': 'image',
                'delete_on_termination': False})
        bdm_delete_dict = fake_block_device.FakeDbBlockDeviceDict(
            {'volume_id': 'fake-id2', 'source_type': 'image',
                'delete_on_termination': True})
        bdms = block_device_obj.block_device_make_list(self.context,
            [bdm_do_not_delete_dict, bdm_delete_dict])

        with mock.patch.object(self.compute.volume_api,
                'delete') as volume_delete:
            self.compute._cleanup_volumes(self.context, instance.uuid, bdms)
            volume_delete.assert_called_once_with(self.context,
                    bdms[1].volume_id)

    def test_cleanup_volumes_exception_do_not_raise(self):
        instance = fake_instance.fake_instance_obj(self.context)
        bdm_dict1 = fake_block_device.FakeDbBlockDeviceDict(
            {'volume_id': 'fake-id1', 'source_type': 'image',
                'delete_on_termination': True})
        bdm_dict2 = fake_block_device.FakeDbBlockDeviceDict(
            {'volume_id': 'fake-id2', 'source_type': 'image',
                'delete_on_termination': True})
        bdms = block_device_obj.block_device_make_list(self.context,
            [bdm_dict1, bdm_dict2])

        with mock.patch.object(self.compute.volume_api,
                'delete',
                side_effect=[test.TestingException(), None]) as volume_delete:
            self.compute._cleanup_volumes(self.context, instance.uuid, bdms,
                    raise_exc=False)
            calls = [mock.call(self.context, bdm.volume_id) for bdm in bdms]
            self.assertEqual(calls, volume_delete.call_args_list)

    def test_cleanup_volumes_exception_raise(self):
        instance = fake_instance.fake_instance_obj(self.context)
        bdm_dict1 = fake_block_device.FakeDbBlockDeviceDict(
            {'volume_id': 'fake-id1', 'source_type': 'image',
                'delete_on_termination': True})
        bdm_dict2 = fake_block_device.FakeDbBlockDeviceDict(
            {'volume_id': 'fake-id2', 'source_type': 'image',
                'delete_on_termination': True})
        bdms = block_device_obj.block_device_make_list(self.context,
            [bdm_dict1, bdm_dict2])

        with mock.patch.object(self.compute.volume_api,
                'delete',
                side_effect=[test.TestingException(), None]) as volume_delete:
            self.assertRaises(test.TestingException,
                    self.compute._cleanup_volumes, self.context, instance.uuid,
                    bdms)
            calls = [mock.call(self.context, bdm.volume_id) for bdm in bdms]
            self.assertEqual(calls, volume_delete.call_args_list)

    def test_stop_instance_task_state_none_power_state_shutdown(self):
        # Tests that stop_instance doesn't puke when the instance power_state
        # is shutdown and the task_state is None.
        instance = fake_instance.fake_instance_obj(
            self.context, vm_state=vm_states.ACTIVE,
            task_state=None, power_state=power_state.SHUTDOWN)

        @mock.patch.object(self.compute, '_get_power_state',
                           return_value=power_state.SHUTDOWN)
        @mock.patch.object(self.compute, '_notify_about_instance_usage')
        @mock.patch.object(self.compute, '_power_off_instance')
        @mock.patch.object(instance, 'save')
        def do_test(save_mock, power_off_mock, notify_mock, get_state_mock):
            # run the code
            self.compute.stop_instance(self.context, instance, True)
            # assert the calls
            self.assertEqual(2, get_state_mock.call_count)
            notify_mock.assert_has_calls([
                mock.call(self.context, instance, 'power_off.start'),
                mock.call(self.context, instance, 'power_off.end')
            ])
            power_off_mock.assert_called_once_with(
                self.context, instance, True)
            save_mock.assert_called_once_with(
                expected_task_state=[task_states.POWERING_OFF, None])
            self.assertEqual(power_state.SHUTDOWN, instance.power_state)
            self.assertIsNone(instance.task_state)
            self.assertEqual(vm_states.STOPPED, instance.vm_state)

        do_test()

    def test_reset_network_driver_not_implemented(self):
        instance = fake_instance.fake_instance_obj(self.context)

        @mock.patch.object(self.compute.driver, 'reset_network',
                           side_effect=NotImplementedError())
        @mock.patch.object(compute_utils, 'add_instance_fault_from_exc')
        def do_test(mock_add_fault, mock_reset):
            self.assertRaises(messaging.ExpectedException,
                              self.compute.reset_network,
                              self.context,
                              instance)

            self.compute = utils.ExceptionHelper(self.compute)

            self.assertRaises(NotImplementedError,
                              self.compute.reset_network,
                              self.context,
                              instance)

        do_test()

    def _test_rebuild_ex(self, instance, ex):
        # Test that we do not raise on certain exceptions
        with test.nested(
            mock.patch.object(self.compute, '_get_compute_info'),
            mock.patch.object(self.compute, '_do_rebuild_instance_with_claim',
                              side_effect=ex),
            mock.patch.object(self.compute, '_set_migration_status'),
            mock.patch.object(self.compute, '_notify_about_instance_usage')
        ) as (mock_get, mock_rebuild, mock_set, mock_notify):
            self.compute.rebuild_instance(self.context, instance, None, None,
                                          None, None, None, None, None)
            mock_set.assert_called_once_with(None, 'failed')
            mock_notify.assert_called_once_with(mock.ANY, instance,
                                                'rebuild.error', fault=ex)

    def test_rebuild_deleting(self):
        instance = objects.Instance(uuid='fake-uuid')
        ex = exception.UnexpectedDeletingTaskStateError(
            instance_uuid=instance.uuid, expected='expected', actual='actual')
        self._test_rebuild_ex(instance, ex)

    def test_rebuild_notfound(self):
        instance = objects.Instance(uuid='fake-uuid')
        ex = exception.InstanceNotFound(instance_id=instance.uuid)
        self._test_rebuild_ex(instance, ex)

    def test_rebuild_default_impl(self):
        def _detach(context, bdms):
            # NOTE(rpodolyaka): check that instance has been powered off by
            # the time we detach block devices, exact calls arguments will be
            # checked below
            self.assertTrue(mock_power_off.called)
            self.assertFalse(mock_destroy.called)

        def _attach(context, instance, bdms, do_check_attach=True):
            return {'block_device_mapping': 'shared_block_storage'}

        def _spawn(context, instance, image_meta, injected_files,
              admin_password, network_info=None, block_device_info=None):
            self.assertEqual(block_device_info['block_device_mapping'],
                             'shared_block_storage')

        with test.nested(
            mock.patch.object(self.compute.driver, 'destroy',
                              return_value=None),
            mock.patch.object(self.compute.driver, 'spawn',
                              side_effect=_spawn),
            mock.patch.object(objects.Instance, 'save',
                              return_value=None),
            mock.patch.object(self.compute, '_power_off_instance',
                              return_value=None)
        ) as(
             mock_destroy,
             mock_spawn,
             mock_save,
             mock_power_off
        ):
            instance = fake_instance.fake_instance_obj(self.context)
            instance.migration_context = None
            instance.numa_topology = None
            instance.task_state = task_states.REBUILDING
            instance.save(expected_task_state=[task_states.REBUILDING])
            self.compute._rebuild_default_impl(self.context,
                                               instance,
                                               None,
                                               [],
                                               admin_password='new_pass',
                                               bdms=[],
                                               detach_block_devices=_detach,
                                               attach_block_devices=_attach,
                                               network_info=None,
                                               recreate=False,
                                               block_device_info=None,
                                               preserve_ephemeral=False)

            self.assertTrue(mock_save.called)
            self.assertTrue(mock_spawn.called)
            mock_destroy.assert_called_once_with(
                self.context, instance,
                network_info=None, block_device_info=None)
            mock_power_off.assert_called_once_with(
                self.context, instance, clean_shutdown=True)

    @mock.patch.object(utils, 'last_completed_audit_period',
            return_value=(0, 0))
    @mock.patch.object(time, 'time', side_effect=[10, 20, 21])
    @mock.patch.object(objects.InstanceList, 'get_by_host', return_value=[])
    @mock.patch.object(objects.BandwidthUsage, 'get_by_instance_uuid_and_mac')
    @mock.patch.object(db, 'bw_usage_update')
    def test_poll_bandwidth_usage(self, bw_usage_update, get_by_uuid_mac,
            get_by_host, time, last_completed_audit):
        bw_counters = [{'uuid': uuids.instance, 'mac_address': 'fake-mac',
                        'bw_in': 1, 'bw_out': 2}]
        usage = objects.BandwidthUsage()
        usage.bw_in = 3
        usage.bw_out = 4
        usage.last_ctr_in = 0
        usage.last_ctr_out = 0
        self.flags(bandwidth_poll_interval=1)
        get_by_uuid_mac.return_value = usage
        _time = timeutils.utcnow()
        bw_usage_update.return_value = {'uuid': uuids.instance, 'mac': '',
                'start_period': _time, 'last_refreshed': _time, 'bw_in': 0,
                'bw_out': 0, 'last_ctr_in': 0, 'last_ctr_out': 0, 'deleted': 0,
                'created_at': _time, 'updated_at': _time, 'deleted_at': _time}
        with mock.patch.object(self.compute.driver,
                'get_all_bw_counters', return_value=bw_counters):
            self.compute._poll_bandwidth_usage(self.context)
            get_by_uuid_mac.assert_called_once_with(self.context,
                    uuids.instance, 'fake-mac',
                    start_period=0, use_slave=True)
            # NOTE(sdague): bw_usage_update happens at some time in
            # the future, so what last_refreshed is irrelevant.
            bw_usage_update.assert_called_once_with(self.context,
                    uuids.instance,
                    'fake-mac', 0, 4, 6, 1, 2,
                    last_refreshed=mock.ANY,
                    update_cells=False)

    def test_reverts_task_state_instance_not_found(self):
        # Tests that the reverts_task_state decorator in the compute manager
        # will not trace when an InstanceNotFound is raised.
        instance = objects.Instance(uuid=uuids.instance)
        instance_update_mock = mock.Mock(
            side_effect=exception.InstanceNotFound(instance_id=instance.uuid))
        self.compute._instance_update = instance_update_mock

        log_mock = mock.Mock()
        manager.LOG = log_mock

        @manager.reverts_task_state
        def fake_function(self, context, instance):
            raise test.TestingException()

        self.assertRaises(test.TestingException, fake_function,
                          self, self.context, instance)

        self.assertFalse(log_mock.called)

    @mock.patch.object(nova.scheduler.client.SchedulerClient,
                       'update_instance_info')
    def test_update_scheduler_instance_info(self, mock_update):
        instance = objects.Instance(uuid=uuids.instance)
        self.compute._update_scheduler_instance_info(self.context, instance)
        self.assertEqual(mock_update.call_count, 1)
        args = mock_update.call_args[0]
        self.assertNotEqual(args[0], self.context)
        self.assertIsInstance(args[0], self.context.__class__)
        self.assertEqual(args[1], self.compute.host)
        # Send a single instance; check that the method converts to an
        # InstanceList
        self.assertIsInstance(args[2], objects.InstanceList)
        self.assertEqual(args[2].objects[0], instance)

    @mock.patch.object(nova.scheduler.client.SchedulerClient,
                       'delete_instance_info')
    def test_delete_scheduler_instance_info(self, mock_delete):
        self.compute._delete_scheduler_instance_info(self.context,
                                                     mock.sentinel.inst_uuid)
        self.assertEqual(mock_delete.call_count, 1)
        args = mock_delete.call_args[0]
        self.assertNotEqual(args[0], self.context)
        self.assertIsInstance(args[0], self.context.__class__)
        self.assertEqual(args[1], self.compute.host)
        self.assertEqual(args[2], mock.sentinel.inst_uuid)

    @mock.patch.object(nova.context.RequestContext, 'elevated')
    @mock.patch.object(nova.objects.InstanceList, 'get_by_host')
    @mock.patch.object(nova.scheduler.client.SchedulerClient,
                       'sync_instance_info')
    def test_sync_scheduler_instance_info(self, mock_sync, mock_get_by_host,
            mock_elevated):
        inst1 = objects.Instance(uuid=uuids.instance_1)
        inst2 = objects.Instance(uuid=uuids.instance_2)
        inst3 = objects.Instance(uuid=uuids.instance_3)
        exp_uuids = [inst.uuid for inst in [inst1, inst2, inst3]]
        mock_get_by_host.return_value = objects.InstanceList(
                objects=[inst1, inst2, inst3])
        fake_elevated = context.get_admin_context()
        mock_elevated.return_value = fake_elevated
        self.compute._sync_scheduler_instance_info(self.context)
        mock_get_by_host.assert_called_once_with(
                fake_elevated, self.compute.host, expected_attrs=[],
                use_slave=True)
        mock_sync.assert_called_once_with(fake_elevated, self.compute.host,
                                          exp_uuids)

    @mock.patch.object(nova.scheduler.client.SchedulerClient,
                       'sync_instance_info')
    @mock.patch.object(nova.scheduler.client.SchedulerClient,
                       'delete_instance_info')
    @mock.patch.object(nova.scheduler.client.SchedulerClient,
                       'update_instance_info')
    def test_scheduler_info_updates_off(self, mock_update, mock_delete,
                                        mock_sync):
        mgr = self.compute
        mgr.send_instance_updates = False
        mgr._update_scheduler_instance_info(self.context,
                                            mock.sentinel.instance)
        mgr._delete_scheduler_instance_info(self.context,
                                            mock.sentinel.instance_uuid)
        mgr._sync_scheduler_instance_info(self.context)
        # None of the calls should have been made
        self.assertFalse(mock_update.called)
        self.assertFalse(mock_delete.called)
        self.assertFalse(mock_sync.called)

    def test_refresh_instance_security_rules_takes_non_object(self):
        inst = fake_instance.fake_db_instance()
        with mock.patch.object(self.compute.driver,
                               'refresh_instance_security_rules') as mock_r:
            self.compute.refresh_instance_security_rules(self.context, inst)
            self.assertIsInstance(mock_r.call_args_list[0][0][0],
                                  objects.Instance)

    def test_set_instance_obj_error_state_with_clean_task_state(self):
        instance = fake_instance.fake_instance_obj(self.context,
            vm_state=vm_states.BUILDING, task_state=task_states.SPAWNING)
        with mock.patch.object(instance, 'save'):
            self.compute._set_instance_obj_error_state(self.context, instance,
                                                       clean_task_state=True)
            self.assertEqual(vm_states.ERROR, instance.vm_state)
            self.assertIsNone(instance.task_state)

    def test_set_instance_obj_error_state_by_default(self):
        instance = fake_instance.fake_instance_obj(self.context,
            vm_state=vm_states.BUILDING, task_state=task_states.SPAWNING)
        with mock.patch.object(instance, 'save'):
            self.compute._set_instance_obj_error_state(self.context, instance)
            self.assertEqual(vm_states.ERROR, instance.vm_state)
            self.assertEqual(task_states.SPAWNING, instance.task_state)

    @mock.patch.object(objects.Instance, 'save')
    def test_instance_update(self, mock_save):
        instance = objects.Instance(task_state=task_states.SCHEDULING,
                                    vm_state=vm_states.BUILDING)
        updates = {'task_state': None, 'vm_state': vm_states.ERROR}

        with mock.patch.object(self.compute,
                               '_update_resource_tracker') as mock_rt:
            self.compute._instance_update(self.context, instance, **updates)

            self.assertIsNone(instance.task_state)
            self.assertEqual(vm_states.ERROR, instance.vm_state)
            mock_save.assert_called_once_with()
            mock_rt.assert_called_once_with(self.context, instance)

    def test_reset_reloads_rpcapi(self):
        orig_rpc = self.compute.compute_rpcapi
        with mock.patch('nova.compute.rpcapi.ComputeAPI') as mock_rpc:
            self.compute.reset()
            mock_rpc.assert_called_once_with()
            self.assertIsNot(orig_rpc, self.compute.compute_rpcapi)

    @mock.patch('nova.objects.BlockDeviceMappingList.get_by_instance_uuid')
    @mock.patch('nova.compute.manager.ComputeManager._delete_instance')
    def test_terminate_instance_no_bdm_volume_id(self, mock_delete_instance,
                                                 mock_bdm_get_by_inst):
        # Tests that we refresh the bdm list if a volume bdm does not have the
        # volume_id set.
        instance = fake_instance.fake_instance_obj(
            self.context, vm_state=vm_states.ERROR,
            task_state=task_states.DELETING)
        bdm = fake_block_device.FakeDbBlockDeviceDict(
            {'source_type': 'snapshot', 'destination_type': 'volume',
             'instance_uuid': instance.uuid, 'device_name': '/dev/vda'})
        bdms = block_device_obj.block_device_make_list(self.context, [bdm])
        # since the bdms passed in don't have a volume_id, we'll go back to the
        # database looking for updated versions
        mock_bdm_get_by_inst.return_value = bdms
        self.compute.terminate_instance(self.context, instance, bdms, [])
        mock_bdm_get_by_inst.assert_called_once_with(
            self.context, instance.uuid)
        mock_delete_instance.assert_called_once_with(
            self.context, instance, bdms, mock.ANY)

    @mock.patch.object(nova.compute.manager.ComputeManager,
                       '_notify_about_instance_usage')
    def test_trigger_crash_dump(self, notify_mock):
        instance = fake_instance.fake_instance_obj(
            self.context, vm_state=vm_states.ACTIVE)

        self.compute.trigger_crash_dump(self.context, instance)

        notify_mock.assert_has_calls([
            mock.call(self.context, instance, 'trigger_crash_dump.start'),
            mock.call(self.context, instance, 'trigger_crash_dump.end')
        ])
        self.assertIsNone(instance.task_state)
        self.assertEqual(vm_states.ACTIVE, instance.vm_state)


class ComputeManagerBuildInstanceTestCase(test.NoDBTestCase):
    def setUp(self):
        super(ComputeManagerBuildInstanceTestCase, self).setUp()
        self.compute = importutils.import_object(CONF.compute_manager)
        self.context = context.RequestContext('fake', 'fake')
        self.instance = fake_instance.fake_instance_obj(self.context,
                vm_state=vm_states.ACTIVE,
                expected_attrs=['metadata', 'system_metadata', 'info_cache'])
        self.admin_pass = 'pass'
        self.injected_files = []
        self.image = {}
        self.node = 'fake-node'
        self.limits = {}
        self.requested_networks = []
        self.security_groups = []
        self.block_device_mapping = []
        self.filter_properties = {'retry': {'num_attempts': 1,
                                            'hosts': [[self.compute.host,
                                                       'fake-node']]}}

        def fake_network_info():
            return network_model.NetworkInfo([{'address': '1.2.3.4'}])

        self.network_info = network_model.NetworkInfoAsyncWrapper(
                fake_network_info)
        self.block_device_info = self.compute._prep_block_device(context,
                self.instance, self.block_device_mapping)

        # override tracker with a version that doesn't need the database:
        fake_rt = fake_resource_tracker.FakeResourceTracker(self.compute.host,
                    self.compute.driver, self.node)
        self.compute._resource_tracker_dict[self.node] = fake_rt

        self.useFixture(fixtures.SpawnIsSynchronousFixture())

    def _do_build_instance_update(self, reschedule_update=False):
        self.mox.StubOutWithMock(self.instance, 'save')
        self.instance.save(
                expected_task_state=(task_states.SCHEDULING, None)).AndReturn(
                        self.instance)
        if reschedule_update:
            self.instance.save().AndReturn(self.instance)

    def _build_and_run_instance_update(self):
        self.mox.StubOutWithMock(self.instance, 'save')
        self._build_resources_instance_update(stub=False)
        self.instance.save(expected_task_state=
                task_states.BLOCK_DEVICE_MAPPING).AndReturn(self.instance)

    def _build_resources_instance_update(self, stub=True):
        if stub:
            self.mox.StubOutWithMock(self.instance, 'save')
        self.instance.save().AndReturn(self.instance)

    def _notify_about_instance_usage(self, event, stub=True, **kwargs):
        if stub:
            self.mox.StubOutWithMock(self.compute,
                    '_notify_about_instance_usage')
        self.compute._notify_about_instance_usage(self.context, self.instance,
                event, **kwargs)

    def _instance_action_events(self):
        self.mox.StubOutWithMock(objects.InstanceActionEvent, 'event_start')
        self.mox.StubOutWithMock(objects.InstanceActionEvent,
                                 'event_finish_with_failure')
        objects.InstanceActionEvent.event_start(
                self.context, self.instance.uuid, mox.IgnoreArg(),
                want_result=False)
        objects.InstanceActionEvent.event_finish_with_failure(
                self.context, self.instance.uuid, mox.IgnoreArg(),
                exc_val=mox.IgnoreArg(), exc_tb=mox.IgnoreArg(),
                want_result=False)

    @staticmethod
    def _assert_build_instance_hook_called(mock_hooks, result):
        # NOTE(coreywright): we want to test the return value of
        # _do_build_and_run_instance, but it doesn't bubble all the way up, so
        # mock the hooking, which allows us to test that too, though a little
        # too intimately
        mock_hooks.setdefault().run_post.assert_called_once_with(
            'build_instance', result, mock.ANY, mock.ANY, f=None)

    @mock.patch('nova.hooks._HOOKS')
    def test_build_and_run_instance_called_with_proper_args(self, mock_hooks):
        self.mox.StubOutWithMock(self.compute, '_build_and_run_instance')
        self._do_build_instance_update()
        self.compute._build_and_run_instance(self.context, self.instance,
                self.image, self.injected_files, self.admin_pass,
                self.requested_networks, self.security_groups,
                self.block_device_mapping, self.node, self.limits,
                self.filter_properties)
        self._instance_action_events()
        self.mox.ReplayAll()

        self.compute.build_and_run_instance(self.context, self.instance,
                self.image, request_spec={},
                filter_properties=self.filter_properties,
                injected_files=self.injected_files,
                admin_password=self.admin_pass,
                requested_networks=self.requested_networks,
                security_groups=self.security_groups,
                block_device_mapping=self.block_device_mapping, node=self.node,
                limits=self.limits)
        self._assert_build_instance_hook_called(mock_hooks,
                                                build_results.ACTIVE)

    # This test when sending an icehouse compatible rpc call to juno compute
    # node, NetworkRequest object can load from three items tuple.
    @mock.patch('nova.objects.Instance.save')
    @mock.patch('nova.compute.manager.ComputeManager._build_and_run_instance')
    def test_build_and_run_instance_with_icehouse_requested_network(
            self, mock_build_and_run, mock_save):
        fake_server_actions.stub_out_action_events(self.stubs)
        mock_save.return_value = self.instance
        self.compute.build_and_run_instance(self.context, self.instance,
                self.image, request_spec={},
                filter_properties=self.filter_properties,
                injected_files=self.injected_files,
                admin_password=self.admin_pass,
                requested_networks=[objects.NetworkRequest(
                    network_id='fake_network_id',
                    address='10.0.0.1',
                    port_id=uuids.port_instance)],
                security_groups=self.security_groups,
                block_device_mapping=self.block_device_mapping, node=self.node,
                limits=self.limits)
        requested_network = mock_build_and_run.call_args[0][5][0]
        self.assertEqual('fake_network_id', requested_network.network_id)
        self.assertEqual('10.0.0.1', str(requested_network.address))
        self.assertEqual(uuids.port_instance, requested_network.port_id)

    @mock.patch('nova.hooks._HOOKS')
    def test_build_abort_exception(self, mock_hooks):
        self.mox.StubOutWithMock(self.compute, '_build_and_run_instance')
        self.mox.StubOutWithMock(self.compute, '_cleanup_allocated_networks')
        self.mox.StubOutWithMock(self.compute, '_cleanup_volumes')
        self.mox.StubOutWithMock(compute_utils, 'add_instance_fault_from_exc')
        self.mox.StubOutWithMock(self.compute,
                                 '_nil_out_instance_obj_host_and_node')
        self.mox.StubOutWithMock(self.compute, '_set_instance_obj_error_state')
        self.mox.StubOutWithMock(self.compute.compute_task_api,
                                 'build_instances')
        self._do_build_instance_update()
        self.compute._build_and_run_instance(self.context, self.instance,
                self.image, self.injected_files, self.admin_pass,
                self.requested_networks, self.security_groups,
                self.block_device_mapping, self.node, self.limits,
                self.filter_properties).AndRaise(
                        exception.BuildAbortException(reason='',
                            instance_uuid=self.instance.uuid))
        self.compute._cleanup_allocated_networks(self.context, self.instance,
                self.requested_networks)
        self.compute._cleanup_volumes(self.context, self.instance.uuid,
                self.block_device_mapping, raise_exc=False)
        compute_utils.add_instance_fault_from_exc(self.context,
                self.instance, mox.IgnoreArg(), mox.IgnoreArg())
        self.compute._nil_out_instance_obj_host_and_node(self.instance)
        self.compute._set_instance_obj_error_state(self.context, self.instance,
                                                   clean_task_state=True)
        self._instance_action_events()
        self.mox.ReplayAll()

        self.compute.build_and_run_instance(self.context, self.instance,
                self.image, request_spec={},
                filter_properties=self.filter_properties,
                injected_files=self.injected_files,
                admin_password=self.admin_pass,
                requested_networks=self.requested_networks,
                security_groups=self.security_groups,
                block_device_mapping=self.block_device_mapping, node=self.node,
                limits=self.limits)
        self._assert_build_instance_hook_called(mock_hooks,
                                                build_results.FAILED)

    @mock.patch('nova.hooks._HOOKS')
    def test_rescheduled_exception(self, mock_hooks):
        self.mox.StubOutWithMock(self.compute, '_build_and_run_instance')
        self.mox.StubOutWithMock(self.compute, '_set_instance_obj_error_state')
        self.mox.StubOutWithMock(self.compute.compute_task_api,
                                 'build_instances')
        self.mox.StubOutWithMock(self.compute,
                                 '_nil_out_instance_obj_host_and_node')
        self.mox.StubOutWithMock(self.compute.network_api,
                                 'cleanup_instance_network_on_host')
        self._do_build_instance_update(reschedule_update=True)
        self.compute._build_and_run_instance(self.context, self.instance,
                self.image, self.injected_files, self.admin_pass,
                self.requested_networks, self.security_groups,
                self.block_device_mapping, self.node, self.limits,
                self.filter_properties).AndRaise(
                        exception.RescheduledException(reason='',
                            instance_uuid=self.instance.uuid))
        self.compute.network_api.cleanup_instance_network_on_host(self.context,
            self.instance, self.compute.host)
        self.compute._nil_out_instance_obj_host_and_node(self.instance)
        self.compute.compute_task_api.build_instances(self.context,
                [self.instance], self.image, self.filter_properties,
                self.admin_pass, self.injected_files, self.requested_networks,
                self.security_groups, self.block_device_mapping)
        self._instance_action_events()
        self.mox.ReplayAll()

        self.compute.build_and_run_instance(self.context, self.instance,
                self.image, request_spec={},
                filter_properties=self.filter_properties,
                injected_files=self.injected_files,
                admin_password=self.admin_pass,
                requested_networks=self.requested_networks,
                security_groups=self.security_groups,
                block_device_mapping=self.block_device_mapping, node=self.node,
                limits=self.limits)
        self._assert_build_instance_hook_called(mock_hooks,
                                                build_results.RESCHEDULED)

    def test_rescheduled_exception_with_non_ascii_exception(self):
        exc = exception.NovaException(u's\xe9quence')
        self.mox.StubOutWithMock(self.compute.driver, 'spawn')
        self.mox.StubOutWithMock(self.compute, '_build_networks_for_instance')
        self.mox.StubOutWithMock(self.compute, '_shutdown_instance')
        self.compute._build_networks_for_instance(self.context, self.instance,
                self.requested_networks, self.security_groups).AndReturn(
                        self.network_info)
        self.compute._shutdown_instance(self.context, self.instance,
                self.block_device_mapping, self.requested_networks,
                try_deallocate_networks=False)
        self._notify_about_instance_usage('create.start',
            extra_usage_info={'image_name': self.image.get('name')})
        self.compute.driver.spawn(self.context, self.instance,
                mox.IsA(objects.ImageMeta),
                self.injected_files, self.admin_pass,
                network_info=self.network_info,
                block_device_info=self.block_device_info).AndRaise(exc)
        self._notify_about_instance_usage('create.error',
                fault=exc, stub=False)
        self.mox.ReplayAll()

        with mock.patch.object(self.instance, 'save') as mock_save:
            self.assertRaises(exception.RescheduledException,
                              self.compute._build_and_run_instance,
                              self.context, self.instance, self.image,
                              self.injected_files, self.admin_pass,
                              self.requested_networks, self.security_groups,
                              self.block_device_mapping, self.node,
                              self.limits, self.filter_properties)
            mock_save.assert_has_calls([
                mock.call(),
                mock.call(),
                mock.call(expected_task_state='block_device_mapping'),
            ])

    @mock.patch.object(manager.ComputeManager, '_build_and_run_instance')
    @mock.patch.object(conductor_api.ComputeTaskAPI, 'build_instances')
    @mock.patch.object(network_api.API, 'cleanup_instance_network_on_host')
    @mock.patch.object(objects.Instance, 'save')
    @mock.patch.object(objects.InstanceActionEvent, 'event_start')
    @mock.patch.object(objects.InstanceActionEvent,
                       'event_finish_with_failure')
    @mock.patch.object(virt_driver.ComputeDriver, 'macs_for_instance')
    def test_rescheduled_exception_with_network_allocated(self,
            mock_macs_for_instance, mock_event_finish,
            mock_event_start, mock_ins_save, mock_cleanup_network,
            mock_build_ins, mock_build_and_run):
        instance = fake_instance.fake_instance_obj(self.context,
                vm_state=vm_states.ACTIVE,
                system_metadata={'network_allocated': 'True'},
                expected_attrs=['metadata', 'system_metadata', 'info_cache'])
        mock_ins_save.return_value = instance
        mock_macs_for_instance.return_value = []
        mock_build_and_run.side_effect = exception.RescheduledException(
            reason='', instance_uuid=self.instance.uuid)

        self.compute._do_build_and_run_instance(self.context, instance,
            self.image, request_spec={},
            filter_properties=self.filter_properties,
            injected_files=self.injected_files,
            admin_password=self.admin_pass,
            requested_networks=self.requested_networks,
            security_groups=self.security_groups,
            block_device_mapping=self.block_device_mapping, node=self.node,
            limits=self.limits)

        mock_build_and_run.assert_called_once_with(self.context,
            instance,
            self.image, self.injected_files, self.admin_pass,
            self.requested_networks, self.security_groups,
            self.block_device_mapping, self.node, self.limits,
            self.filter_properties)
        mock_cleanup_network.assert_called_once_with(
            self.context, instance, self.compute.host)
        mock_build_ins.assert_called_once_with(self.context,
            [instance], self.image, self.filter_properties,
            self.admin_pass, self.injected_files, self.requested_networks,
            self.security_groups, self.block_device_mapping)

    @mock.patch('nova.hooks._HOOKS')
    def test_rescheduled_exception_without_retry(self, mock_hooks):
        self.mox.StubOutWithMock(self.compute, '_build_and_run_instance')
        self.mox.StubOutWithMock(compute_utils, 'add_instance_fault_from_exc')
        self.mox.StubOutWithMock(self.compute, '_set_instance_obj_error_state')
        self.mox.StubOutWithMock(self.compute, '_cleanup_allocated_networks')
        self.mox.StubOutWithMock(self.compute, '_cleanup_volumes')
        self.mox.StubOutWithMock(self.compute,
                '_nil_out_instance_obj_host_and_node')
        self._do_build_instance_update()
        self.compute._build_and_run_instance(self.context, self.instance,
                self.image, self.injected_files, self.admin_pass,
                self.requested_networks, self.security_groups,
                self.block_device_mapping, self.node, self.limits,
                {}).AndRaise(
                        exception.RescheduledException(reason='',
                            instance_uuid=self.instance.uuid))
        self.compute._cleanup_allocated_networks(self.context, self.instance,
            self.requested_networks)
        compute_utils.add_instance_fault_from_exc(self.context, self.instance,
                mox.IgnoreArg(), mox.IgnoreArg(),
                fault_message=mox.IgnoreArg())
        self.compute._nil_out_instance_obj_host_and_node(self.instance)
        self.compute._set_instance_obj_error_state(self.context, self.instance,
                                                   clean_task_state=True)
        self._instance_action_events()
        self.mox.ReplayAll()

        self.compute.build_and_run_instance(self.context, self.instance,
                self.image, request_spec={},
                filter_properties={},
                injected_files=self.injected_files,
                admin_password=self.admin_pass,
                requested_networks=self.requested_networks,
                security_groups=self.security_groups,
                block_device_mapping=self.block_device_mapping, node=self.node,
                limits=self.limits)
        self._assert_build_instance_hook_called(mock_hooks,
                                                build_results.FAILED)

    @mock.patch('nova.hooks._HOOKS')
    def test_rescheduled_exception_do_not_deallocate_network(self,
                                                             mock_hooks):
        self.mox.StubOutWithMock(self.compute, '_build_and_run_instance')
        self.mox.StubOutWithMock(self.compute.driver,
                                 'deallocate_networks_on_reschedule')
        self.mox.StubOutWithMock(self.compute, '_cleanup_allocated_networks')
        self.mox.StubOutWithMock(self.compute,
                '_nil_out_instance_obj_host_and_node')
        self.mox.StubOutWithMock(self.compute.compute_task_api,
                'build_instances')
        self.mox.StubOutWithMock(self.compute.network_api,
                                 'cleanup_instance_network_on_host')
        self._do_build_instance_update(reschedule_update=True)
        self.compute._build_and_run_instance(self.context, self.instance,
                self.image, self.injected_files, self.admin_pass,
                self.requested_networks, self.security_groups,
                self.block_device_mapping, self.node, self.limits,
                self.filter_properties).AndRaise(
                        exception.RescheduledException(reason='',
                            instance_uuid=self.instance.uuid))
        self.compute.driver.deallocate_networks_on_reschedule(
                self.instance).AndReturn(False)
        self.compute.network_api.cleanup_instance_network_on_host(
            self.context, self.instance, self.compute.host)
        self.compute._nil_out_instance_obj_host_and_node(self.instance)
        self.compute.compute_task_api.build_instances(self.context,
                [self.instance], self.image, self.filter_properties,
                self.admin_pass, self.injected_files, self.requested_networks,
                self.security_groups, self.block_device_mapping)
        self._instance_action_events()
        self.mox.ReplayAll()

        self.compute.build_and_run_instance(self.context, self.instance,
                self.image, request_spec={},
                filter_properties=self.filter_properties,
                injected_files=self.injected_files,
                admin_password=self.admin_pass,
                requested_networks=self.requested_networks,
                security_groups=self.security_groups,
                block_device_mapping=self.block_device_mapping, node=self.node,
                limits=self.limits)
        self._assert_build_instance_hook_called(mock_hooks,
                                                build_results.RESCHEDULED)

    @mock.patch('nova.hooks._HOOKS')
    def test_rescheduled_exception_deallocate_network(self,
                                                      mock_hooks):
        self.mox.StubOutWithMock(self.compute, '_build_and_run_instance')
        self.mox.StubOutWithMock(self.compute.driver,
                                 'deallocate_networks_on_reschedule')
        self.mox.StubOutWithMock(self.compute, '_cleanup_allocated_networks')
        self.mox.StubOutWithMock(self.compute,
                '_nil_out_instance_obj_host_and_node')
        self.mox.StubOutWithMock(self.compute.compute_task_api,
                'build_instances')
        self._do_build_instance_update(reschedule_update=True)
        self.compute._build_and_run_instance(self.context, self.instance,
                self.image, self.injected_files, self.admin_pass,
                self.requested_networks, self.security_groups,
                self.block_device_mapping, self.node, self.limits,
                self.filter_properties).AndRaise(
                        exception.RescheduledException(reason='',
                            instance_uuid=self.instance.uuid))
        self.compute.driver.deallocate_networks_on_reschedule(
                self.instance).AndReturn(True)
        self.compute._cleanup_allocated_networks(self.context, self.instance,
                self.requested_networks)
        self.compute._nil_out_instance_obj_host_and_node(self.instance)
        self.compute.compute_task_api.build_instances(self.context,
                [self.instance], self.image, self.filter_properties,
                self.admin_pass, self.injected_files, self.requested_networks,
                self.security_groups, self.block_device_mapping)
        self._instance_action_events()
        self.mox.ReplayAll()

        self.compute.build_and_run_instance(self.context, self.instance,
                self.image, request_spec={},
                filter_properties=self.filter_properties,
                injected_files=self.injected_files,
                admin_password=self.admin_pass,
                requested_networks=self.requested_networks,
                security_groups=self.security_groups,
                block_device_mapping=self.block_device_mapping, node=self.node,
                limits=self.limits)
        self._assert_build_instance_hook_called(mock_hooks,
                                                build_results.RESCHEDULED)

    @mock.patch('nova.hooks._HOOKS')
    def _test_build_and_run_exceptions(self, exc, mock_hooks, set_error=False,
            cleanup_volumes=False, nil_out_host_and_node=False):
        self.mox.StubOutWithMock(self.compute, '_build_and_run_instance')
        self.mox.StubOutWithMock(self.compute, '_cleanup_allocated_networks')
        self.mox.StubOutWithMock(self.compute, '_cleanup_volumes')
        self.mox.StubOutWithMock(self.compute.compute_task_api,
                'build_instances')
        self._do_build_instance_update()
        self.compute._build_and_run_instance(self.context, self.instance,
                self.image, self.injected_files, self.admin_pass,
                self.requested_networks, self.security_groups,
                self.block_device_mapping, self.node, self.limits,
                self.filter_properties).AndRaise(exc)
        self.compute._cleanup_allocated_networks(self.context, self.instance,
                self.requested_networks)
        if cleanup_volumes:
            self.compute._cleanup_volumes(self.context, self.instance.uuid,
                    self.block_device_mapping, raise_exc=False)
        if nil_out_host_and_node:
            self.mox.StubOutWithMock(self.compute,
                    '_nil_out_instance_obj_host_and_node')
            self.compute._nil_out_instance_obj_host_and_node(self.instance)
        if set_error:
            self.mox.StubOutWithMock(self.compute,
                    '_set_instance_obj_error_state')
            self.mox.StubOutWithMock(compute_utils,
                    'add_instance_fault_from_exc')
            compute_utils.add_instance_fault_from_exc(self.context,
                    self.instance, mox.IgnoreArg(), mox.IgnoreArg())
            self.compute._set_instance_obj_error_state(self.context,
                    self.instance, clean_task_state=True)
        self._instance_action_events()
        self.mox.ReplayAll()

        self.compute.build_and_run_instance(self.context, self.instance,
                self.image, request_spec={},
                filter_properties=self.filter_properties,
                injected_files=self.injected_files,
                admin_password=self.admin_pass,
                requested_networks=self.requested_networks,
                security_groups=self.security_groups,
                block_device_mapping=self.block_device_mapping, node=self.node,
                limits=self.limits)
        self._assert_build_instance_hook_called(mock_hooks,
                                                build_results.FAILED)

    def test_build_and_run_notfound_exception(self):
        self._test_build_and_run_exceptions(exception.InstanceNotFound(
            instance_id=''))

    def test_build_and_run_unexpecteddeleting_exception(self):
        self._test_build_and_run_exceptions(
                exception.UnexpectedDeletingTaskStateError(
                    instance_uuid=uuids.instance, expected={}, actual={}))

    def test_build_and_run_buildabort_exception(self):
        self._test_build_and_run_exceptions(
            exception.BuildAbortException(instance_uuid='', reason=''),
            set_error=True, cleanup_volumes=True, nil_out_host_and_node=True)

    def test_build_and_run_unhandled_exception(self):
        self._test_build_and_run_exceptions(test.TestingException(),
                set_error=True, cleanup_volumes=True,
                nil_out_host_and_node=True)

    def test_instance_not_found(self):
        exc = exception.InstanceNotFound(instance_id=1)
        self.mox.StubOutWithMock(self.compute.driver, 'spawn')
        self.mox.StubOutWithMock(self.compute, '_build_networks_for_instance')
        self.mox.StubOutWithMock(self.compute, '_shutdown_instance')
        self.compute._build_networks_for_instance(self.context, self.instance,
                self.requested_networks, self.security_groups).AndReturn(
                        self.network_info)
        self.compute._shutdown_instance(self.context, self.instance,
                self.block_device_mapping, self.requested_networks,
                try_deallocate_networks=False)
        self._notify_about_instance_usage('create.start',
            extra_usage_info={'image_name': self.image.get('name')})
        self.compute.driver.spawn(self.context, self.instance,
                mox.IsA(objects.ImageMeta),
                self.injected_files, self.admin_pass,
                network_info=self.network_info,
                block_device_info=self.block_device_info).AndRaise(exc)
        self._notify_about_instance_usage('create.end',
                fault=exc, stub=False)
        self.mox.ReplayAll()

        with mock.patch.object(self.instance, 'save') as mock_save:
            self.assertRaises(exception.InstanceNotFound,
                              self.compute._build_and_run_instance,
                              self.context, self.instance, self.image,
                              self.injected_files, self.admin_pass,
                              self.requested_networks, self.security_groups,
                              self.block_device_mapping, self.node,
                              self.limits, self.filter_properties)
            mock_save.assert_has_calls([
                mock.call(),
                mock.call(),
                mock.call(expected_task_state='block_device_mapping'),
                ])

    def test_reschedule_on_exception(self):
        self.mox.StubOutWithMock(self.compute.driver, 'spawn')
        self.mox.StubOutWithMock(self.compute, '_build_networks_for_instance')
        self.mox.StubOutWithMock(self.compute, '_shutdown_instance')
        self.compute._build_networks_for_instance(self.context, self.instance,
                self.requested_networks, self.security_groups).AndReturn(
                        self.network_info)
        self.compute._shutdown_instance(self.context, self.instance,
                self.block_device_mapping, self.requested_networks,
                try_deallocate_networks=False)
        self._notify_about_instance_usage('create.start',
            extra_usage_info={'image_name': self.image.get('name')})
        exc = test.TestingException()
        self.compute.driver.spawn(self.context, self.instance,
                mox.IsA(objects.ImageMeta),
                self.injected_files, self.admin_pass,
                network_info=self.network_info,
                block_device_info=self.block_device_info).AndRaise(exc)
        self._notify_about_instance_usage('create.error',
            fault=exc, stub=False)
        self.mox.ReplayAll()

        with mock.patch.object(self.instance, 'save') as mock_save:
            self.assertRaises(exception.RescheduledException,
                              self.compute._build_and_run_instance,
                              self.context, self.instance, self.image,
                              self.injected_files, self.admin_pass,
                              self.requested_networks, self.security_groups,
                              self.block_device_mapping, self.node,
                              self.limits, self.filter_properties)
            mock_save.assert_has_calls([
                mock.call(),
                mock.call(),
                mock.call(expected_task_state='block_device_mapping'),
            ])

    def test_spawn_network_alloc_failure(self):
        # Because network allocation is asynchronous, failures may not present
        # themselves until the virt spawn method is called.
        self._test_build_and_run_spawn_exceptions(exception.NoMoreNetworks())

    def test_build_and_run_no_more_fixedips_exception(self):
        self._test_build_and_run_spawn_exceptions(
            exception.NoMoreFixedIps("error messge"))

    def test_build_and_run_flavor_disk_smaller_image_exception(self):
        self._test_build_and_run_spawn_exceptions(
            exception.FlavorDiskSmallerThanImage(
                flavor_size=0, image_size=1))

    def test_build_and_run_flavor_disk_smaller_min_disk(self):
        self._test_build_and_run_spawn_exceptions(
            exception.FlavorDiskSmallerThanMinDisk(
                flavor_size=0, image_min_disk=1))

    def test_build_and_run_flavor_memory_too_small_exception(self):
        self._test_build_and_run_spawn_exceptions(
            exception.FlavorMemoryTooSmall())

    def test_build_and_run_image_not_active_exception(self):
        self._test_build_and_run_spawn_exceptions(
            exception.ImageNotActive(image_id=self.image.get('id')))

    def test_build_and_run_image_unacceptable_exception(self):
        self._test_build_and_run_spawn_exceptions(
            exception.ImageUnacceptable(image_id=self.image.get('id'),
                                        reason=""))

    def test_build_and_run_invalid_disk_info_exception(self):
        self._test_build_and_run_spawn_exceptions(
            exception.InvalidDiskInfo(reason=""))

    def _test_build_and_run_spawn_exceptions(self, exc):
        with test.nested(
                mock.patch.object(self.compute.driver, 'spawn',
                    side_effect=exc),
                mock.patch.object(self.instance, 'save',
                    side_effect=[self.instance, self.instance, self.instance]),
                mock.patch.object(self.compute,
                    '_build_networks_for_instance',
                    return_value=network_model.NetworkInfo()),
                mock.patch.object(self.compute,
                    '_notify_about_instance_usage'),
                mock.patch.object(self.compute,
                    '_shutdown_instance'),
                mock.patch.object(self.compute,
                    '_validate_instance_group_policy')
        ) as (spawn, save,
                _build_networks_for_instance, _notify_about_instance_usage,
                _shutdown_instance, _validate_instance_group_policy):

            self.assertRaises(exception.BuildAbortException,
                    self.compute._build_and_run_instance, self.context,
                    self.instance, self.image, self.injected_files,
                    self.admin_pass, self.requested_networks,
                    self.security_groups, self.block_device_mapping, self.node,
                    self.limits, self.filter_properties)

            _validate_instance_group_policy.assert_called_once_with(
                    self.context, self.instance, self.filter_properties)
            _build_networks_for_instance.assert_has_calls(
                    [mock.call(self.context, self.instance,
                        self.requested_networks, self.security_groups)])

            _notify_about_instance_usage.assert_has_calls([
                mock.call(self.context, self.instance, 'create.start',
                    extra_usage_info={'image_name': self.image.get('name')}),
                mock.call(self.context, self.instance, 'create.error',
                    fault=exc)])

            save.assert_has_calls([
                mock.call(),
                mock.call(),
                mock.call(
                    expected_task_state=task_states.BLOCK_DEVICE_MAPPING)])

            spawn.assert_has_calls([mock.call(self.context, self.instance,
                test.MatchType(objects.ImageMeta),
                self.injected_files, self.admin_pass,
                network_info=self.network_info,
                block_device_info=self.block_device_info)])

            _shutdown_instance.assert_called_once_with(self.context,
                    self.instance, self.block_device_mapping,
                    self.requested_networks, try_deallocate_networks=True)

    def test_reschedule_on_resources_unavailable(self):
        reason = 'resource unavailable'
        exc = exception.ComputeResourcesUnavailable(reason=reason)

        class FakeResourceTracker(object):
            def instance_claim(self, context, instance, limits):
                raise exc

        self.mox.StubOutWithMock(self.compute, '_get_resource_tracker')
        self.mox.StubOutWithMock(self.compute.compute_task_api,
                'build_instances')
        self.mox.StubOutWithMock(self.compute.network_api,
                'cleanup_instance_network_on_host')
        self.mox.StubOutWithMock(self.compute,
                '_nil_out_instance_obj_host_and_node')
        self.compute._get_resource_tracker(self.node).AndReturn(
            FakeResourceTracker())
        self._do_build_instance_update(reschedule_update=True)
        self._notify_about_instance_usage('create.start',
            extra_usage_info={'image_name': self.image.get('name')})
        self._notify_about_instance_usage('create.error',
            fault=exc, stub=False)
        self.compute.network_api.cleanup_instance_network_on_host(
            self.context, self.instance, self.compute.host)
        self.compute._nil_out_instance_obj_host_and_node(self.instance)
        self.compute.compute_task_api.build_instances(self.context,
                [self.instance], self.image, self.filter_properties,
                self.admin_pass, self.injected_files, self.requested_networks,
                self.security_groups, self.block_device_mapping)
        self._instance_action_events()
        self.mox.ReplayAll()

        self.compute.build_and_run_instance(self.context, self.instance,
                self.image, request_spec={},
                filter_properties=self.filter_properties,
                injected_files=self.injected_files,
                admin_password=self.admin_pass,
                requested_networks=self.requested_networks,
                security_groups=self.security_groups,
                block_device_mapping=self.block_device_mapping, node=self.node,
                limits=self.limits)

    def test_build_resources_buildabort_reraise(self):
        exc = exception.BuildAbortException(
                instance_uuid=self.instance.uuid, reason='')
        self.mox.StubOutWithMock(self.compute, '_build_resources')
        self._notify_about_instance_usage('create.start',
            extra_usage_info={'image_name': self.image.get('name')})
        self.compute._build_resources(self.context, self.instance,
                self.requested_networks, self.security_groups,
                mox.IsA(objects.ImageMeta),
                self.block_device_mapping).AndRaise(exc)
        self._notify_about_instance_usage('create.error',
            fault=exc, stub=False)
        self.mox.ReplayAll()
        with mock.patch.object(self.instance, 'save') as mock_save:
            self.assertRaises(exception.BuildAbortException,
                              self.compute._build_and_run_instance,
                              self.context,
                              self.instance, self.image, self.injected_files,
                              self.admin_pass, self.requested_networks,
                              self.security_groups, self.block_device_mapping,
                              self.node, self.limits, self.filter_properties)
            mock_save.assert_called_once_with()

    def test_build_resources_reraises_on_failed_bdm_prep(self):
        self.mox.StubOutWithMock(self.compute, '_prep_block_device')
        self.mox.StubOutWithMock(self.compute, '_build_networks_for_instance')
        self.compute._build_networks_for_instance(self.context, self.instance,
                self.requested_networks, self.security_groups).AndReturn(
                        self.network_info)
        self._build_resources_instance_update()
        self.compute._prep_block_device(self.context, self.instance,
                self.block_device_mapping).AndRaise(test.TestingException())
        self.mox.ReplayAll()

        try:
            with self.compute._build_resources(self.context, self.instance,
                    self.requested_networks, self.security_groups,
                    self.image, self.block_device_mapping):
                pass
        except Exception as e:
            self.assertIsInstance(e, exception.BuildAbortException)

    def test_failed_bdm_prep_from_delete_raises_unexpected(self):
        with test.nested(
                mock.patch.object(self.compute,
                    '_build_networks_for_instance',
                    return_value=self.network_info),
                mock.patch.object(self.instance, 'save',
                    side_effect=exception.UnexpectedDeletingTaskStateError(
                        instance_uuid=uuids.instance,
                        actual={'task_state': task_states.DELETING},
                        expected={'task_state': None})),
        ) as (_build_networks_for_instance, save):

            try:
                with self.compute._build_resources(self.context, self.instance,
                        self.requested_networks, self.security_groups,
                        self.image, self.block_device_mapping):
                    pass
            except Exception as e:
                self.assertIsInstance(e,
                    exception.UnexpectedDeletingTaskStateError)

            _build_networks_for_instance.assert_has_calls(
                    [mock.call(self.context, self.instance,
                        self.requested_networks, self.security_groups)])

            save.assert_has_calls([mock.call()])

    def test_build_resources_aborts_on_failed_network_alloc(self):
        self.mox.StubOutWithMock(self.compute, '_build_networks_for_instance')
        self.compute._build_networks_for_instance(self.context, self.instance,
                self.requested_networks, self.security_groups).AndRaise(
                        test.TestingException())
        self.mox.ReplayAll()

        try:
            with self.compute._build_resources(self.context, self.instance,
                    self.requested_networks, self.security_groups, self.image,
                    self.block_device_mapping):
                pass
        except Exception as e:
            self.assertIsInstance(e, exception.BuildAbortException)

    def test_failed_network_alloc_from_delete_raises_unexpected(self):
        with mock.patch.object(self.compute,
                '_build_networks_for_instance') as _build_networks:

            exc = exception.UnexpectedDeletingTaskStateError
            _build_networks.side_effect = exc(
                instance_uuid=uuids.instance,
                actual={'task_state': task_states.DELETING},
                expected={'task_state': None})

            try:
                with self.compute._build_resources(self.context, self.instance,
                        self.requested_networks, self.security_groups,
                        self.image, self.block_device_mapping):
                    pass
            except Exception as e:
                self.assertIsInstance(e, exc)

            _build_networks.assert_has_calls(
                    [mock.call(self.context, self.instance,
                        self.requested_networks, self.security_groups)])

    def test_build_resources_with_network_info_obj_on_spawn_failure(self):
        self.mox.StubOutWithMock(self.compute, '_build_networks_for_instance')
        self.mox.StubOutWithMock(self.compute, '_shutdown_instance')
        self.compute._build_networks_for_instance(self.context, self.instance,
                self.requested_networks, self.security_groups).AndReturn(
                        network_model.NetworkInfo([{'address': '1.2.3.4'}]))
        self.compute._shutdown_instance(self.context, self.instance,
                self.block_device_mapping, self.requested_networks,
                try_deallocate_networks=False)
        self._build_resources_instance_update()
        self.mox.ReplayAll()

        test_exception = test.TestingException()

        def fake_spawn():
            raise test_exception

        try:
            with self.compute._build_resources(self.context, self.instance,
                    self.requested_networks, self.security_groups,
                    self.image, self.block_device_mapping):
                fake_spawn()
        except Exception as e:
            self.assertEqual(test_exception, e)

    def test_build_resources_cleans_up_and_reraises_on_spawn_failure(self):
        self.mox.StubOutWithMock(self.compute, '_build_networks_for_instance')
        self.mox.StubOutWithMock(self.compute, '_shutdown_instance')
        self.compute._build_networks_for_instance(self.context, self.instance,
                self.requested_networks, self.security_groups).AndReturn(
                        self.network_info)
        self.compute._shutdown_instance(self.context, self.instance,
                self.block_device_mapping, self.requested_networks,
                try_deallocate_networks=False)
        self._build_resources_instance_update()
        self.mox.ReplayAll()

        test_exception = test.TestingException()

        def fake_spawn():
            raise test_exception

        try:
            with self.compute._build_resources(self.context, self.instance,
                    self.requested_networks, self.security_groups,
                    self.image, self.block_device_mapping):
                fake_spawn()
        except Exception as e:
            self.assertEqual(test_exception, e)

    @mock.patch('nova.network.model.NetworkInfoAsyncWrapper.wait')
    @mock.patch(
        'nova.compute.manager.ComputeManager._build_networks_for_instance')
    @mock.patch('nova.objects.Instance.save')
    def test_build_resources_instance_not_found_before_yield(
            self, mock_save, mock_build_network, mock_info_wait):
        mock_build_network.return_value = self.network_info
        expected_exc = exception.InstanceNotFound(
            instance_id=self.instance.uuid)
        mock_save.side_effect = expected_exc
        try:
            with self.compute._build_resources(self.context, self.instance,
                    self.requested_networks, self.security_groups,
                    self.image, self.block_device_mapping):
                raise
        except Exception as e:
            self.assertEqual(expected_exc, e)
        mock_build_network.assert_called_once_with(self.context, self.instance,
                self.requested_networks, self.security_groups)
        mock_info_wait.assert_called_once_with(do_raise=False)

    @mock.patch('nova.network.model.NetworkInfoAsyncWrapper.wait')
    @mock.patch(
        'nova.compute.manager.ComputeManager._build_networks_for_instance')
    @mock.patch('nova.objects.Instance.save')
    def test_build_resources_unexpected_task_error_before_yield(
            self, mock_save, mock_build_network, mock_info_wait):
        mock_build_network.return_value = self.network_info
        mock_save.side_effect = exception.UnexpectedTaskStateError(
            instance_uuid=uuids.instance, expected={}, actual={})
        try:
            with self.compute._build_resources(self.context, self.instance,
                    self.requested_networks, self.security_groups,
                    self.image, self.block_device_mapping):
                raise
        except exception.BuildAbortException:
            pass
        mock_build_network.assert_called_once_with(self.context, self.instance,
                self.requested_networks, self.security_groups)
        mock_info_wait.assert_called_once_with(do_raise=False)

    @mock.patch('nova.network.model.NetworkInfoAsyncWrapper.wait')
    @mock.patch(
        'nova.compute.manager.ComputeManager._build_networks_for_instance')
    @mock.patch('nova.objects.Instance.save')
    def test_build_resources_exception_before_yield(
            self, mock_save, mock_build_network, mock_info_wait):
        mock_build_network.return_value = self.network_info
        mock_save.side_effect = Exception()
        try:
            with self.compute._build_resources(self.context, self.instance,
                    self.requested_networks, self.security_groups,
                    self.image, self.block_device_mapping):
                raise
        except exception.BuildAbortException:
            pass
        mock_build_network.assert_called_once_with(self.context, self.instance,
                self.requested_networks, self.security_groups)
        mock_info_wait.assert_called_once_with(do_raise=False)

    @mock.patch('nova.compute.manager.LOG')
    def test_build_resources_aborts_on_cleanup_failure(self, mock_log):
        self.mox.StubOutWithMock(self.compute, '_build_networks_for_instance')
        self.mox.StubOutWithMock(self.compute, '_shutdown_instance')
        self.compute._build_networks_for_instance(self.context, self.instance,
                self.requested_networks, self.security_groups).AndReturn(
                        self.network_info)
        self.compute._shutdown_instance(self.context, self.instance,
                self.block_device_mapping, self.requested_networks,
                try_deallocate_networks=False).AndRaise(
                        test.TestingException('Failed to shutdown'))
        self._build_resources_instance_update()
        self.mox.ReplayAll()

        def fake_spawn():
            raise test.TestingException('Failed to spawn')

        with self.assertRaisesRegex(exception.BuildAbortException,
                                    'Failed to spawn'):
            with self.compute._build_resources(self.context, self.instance,
                    self.requested_networks, self.security_groups,
                    self.image, self.block_device_mapping):
                fake_spawn()

        self.assertTrue(mock_log.warning.called)
        msg = mock_log.warning.call_args_list[0]
        self.assertIn('Failed to shutdown', msg[0][1])

    def test_build_networks_if_not_allocated(self):
        instance = fake_instance.fake_instance_obj(self.context,
                system_metadata={},
                expected_attrs=['system_metadata'])

        self.mox.StubOutWithMock(self.compute.network_api,
                                 'get_instance_nw_info')
        self.mox.StubOutWithMock(self.compute, '_allocate_network')
        self.compute._allocate_network(self.context, instance,
                self.requested_networks, None, self.security_groups, None)
        self.mox.ReplayAll()

        self.compute._build_networks_for_instance(self.context, instance,
                self.requested_networks, self.security_groups)

    def test_build_networks_if_allocated_false(self):
        instance = fake_instance.fake_instance_obj(self.context,
                system_metadata=dict(network_allocated='False'),
                expected_attrs=['system_metadata'])

        self.mox.StubOutWithMock(self.compute.network_api,
                                 'get_instance_nw_info')
        self.mox.StubOutWithMock(self.compute, '_allocate_network')
        self.compute._allocate_network(self.context, instance,
                self.requested_networks, None, self.security_groups, None)
        self.mox.ReplayAll()

        self.compute._build_networks_for_instance(self.context, instance,
                self.requested_networks, self.security_groups)

    def test_return_networks_if_found(self):
        instance = fake_instance.fake_instance_obj(self.context,
                system_metadata=dict(network_allocated='True'),
                expected_attrs=['system_metadata'])

        def fake_network_info():
            return network_model.NetworkInfo([{'address': '123.123.123.123'}])

        self.mox.StubOutWithMock(self.compute.network_api,
                                 'get_instance_nw_info')
        self.mox.StubOutWithMock(self.compute, '_allocate_network')
        self.mox.StubOutWithMock(self.compute.network_api,
                                 'setup_instance_network_on_host')
        self.compute.network_api.setup_instance_network_on_host(
            self.context, instance, instance.host)
        self.compute.network_api.get_instance_nw_info(
            self.context, instance).AndReturn(
            network_model.NetworkInfoAsyncWrapper(fake_network_info))
        self.mox.ReplayAll()

        self.compute._build_networks_for_instance(self.context, instance,
                self.requested_networks, self.security_groups)

    def test_cleanup_allocated_networks_instance_not_found(self):
        with test.nested(
                mock.patch.object(self.compute, '_deallocate_network'),
                mock.patch.object(self.instance, 'save',
                    side_effect=exception.InstanceNotFound(instance_id=''))
        ) as (_deallocate_network, save):
            # Testing that this doesn't raise an exeption
            self.compute._cleanup_allocated_networks(self.context,
                    self.instance, self.requested_networks)
            save.assert_called_once_with()
            self.assertEqual('False',
                    self.instance.system_metadata['network_allocated'])

    @mock.patch.object(manager.ComputeManager, '_instance_update')
    def test_launched_at_in_create_end_notification(self,
            mock_instance_update):

        def fake_notify(*args, **kwargs):
            if args[2] == 'create.end':
                # Check that launched_at is set on the instance
                self.assertIsNotNone(args[1].launched_at)

        with test.nested(
                mock.patch.object(self.compute,
                    '_update_scheduler_instance_info'),
                mock.patch.object(self.compute.driver, 'spawn'),
                mock.patch.object(self.compute,
                    '_build_networks_for_instance', return_value=[]),
                mock.patch.object(self.instance, 'save'),
                mock.patch.object(self.compute, '_notify_about_instance_usage',
                    side_effect=fake_notify)
        ) as (mock_upd, mock_spawn, mock_networks, mock_save, mock_notify):
            self.compute._build_and_run_instance(self.context, self.instance,
                    self.image, self.injected_files, self.admin_pass,
                    self.requested_networks, self.security_groups,
                    self.block_device_mapping, self.node, self.limits,
                    self.filter_properties)
            expected_call = mock.call(self.context, self.instance,
                    'create.end', extra_usage_info={'message': u'Success'},
                    network_info=[])
            create_end_call = mock_notify.call_args_list[
                    mock_notify.call_count - 1]
            self.assertEqual(expected_call, create_end_call)

    def test_access_ip_set_when_instance_set_to_active(self):

        self.flags(default_access_ip_network_name='test1')
        instance = fake_instance.fake_db_instance()

        @mock.patch.object(db, 'instance_update_and_get_original',
                return_value=({}, instance))
        @mock.patch.object(self.compute.driver, 'spawn')
        @mock.patch.object(self.compute, '_build_networks_for_instance',
                return_value=fake_network.fake_get_instance_nw_info(self))
        @mock.patch.object(db, 'instance_extra_update_by_uuid')
        @mock.patch.object(self.compute, '_notify_about_instance_usage')
        def _check_access_ip(mock_notify, mock_extra, mock_networks,
                mock_spawn, mock_db_update):
            self.compute._build_and_run_instance(self.context, self.instance,
                    self.image, self.injected_files, self.admin_pass,
                    self.requested_networks, self.security_groups,
                    self.block_device_mapping, self.node, self.limits,
                    self.filter_properties)

            updates = {'vm_state': u'active', 'access_ip_v6':
                    netaddr.IPAddress('2001:db8:0:1:dcad:beff:feef:1'),
                    'access_ip_v4': netaddr.IPAddress('192.168.1.100'),
                    'power_state': 0, 'task_state': None, 'launched_at':
                    mock.ANY, 'expected_task_state': 'spawning'}
            expected_call = mock.call(self.context, self.instance.uuid,
                    updates, columns_to_join=['metadata', 'system_metadata',
                        'info_cache'])
            last_update_call = mock_db_update.call_args_list[
                mock_db_update.call_count - 1]
            self.assertEqual(expected_call, last_update_call)

        _check_access_ip()

    @mock.patch.object(manager.ComputeManager, '_instance_update')
    def test_create_end_on_instance_delete(self, mock_instance_update):

        def fake_notify(*args, **kwargs):
            if args[2] == 'create.end':
                # Check that launched_at is set on the instance
                self.assertIsNotNone(args[1].launched_at)

        exc = exception.InstanceNotFound(instance_id='')

        with test.nested(
                mock.patch.object(self.compute.driver, 'spawn'),
                mock.patch.object(self.compute,
                    '_build_networks_for_instance', return_value=[]),
                mock.patch.object(self.instance, 'save',
                    side_effect=[None, None, None, exc]),
                mock.patch.object(self.compute, '_notify_about_instance_usage',
                    side_effect=fake_notify)
        ) as (mock_spawn, mock_networks, mock_save, mock_notify):
            self.assertRaises(exception.InstanceNotFound,
                    self.compute._build_and_run_instance, self.context,
                    self.instance, self.image, self.injected_files,
                    self.admin_pass, self.requested_networks,
                    self.security_groups, self.block_device_mapping, self.node,
                    self.limits, self.filter_properties)
            expected_call = mock.call(self.context, self.instance,
                    'create.end', fault=exc)
            create_end_call = mock_notify.call_args_list[
                    mock_notify.call_count - 1]
            self.assertEqual(expected_call, create_end_call)


class ComputeManagerMigrationTestCase(test.NoDBTestCase):
    def setUp(self):
        super(ComputeManagerMigrationTestCase, self).setUp()
        self.compute = importutils.import_object(CONF.compute_manager)
        self.context = context.RequestContext('fake', 'fake')
        self.image = {}
        self.instance = fake_instance.fake_instance_obj(self.context,
                vm_state=vm_states.ACTIVE,
                expected_attrs=['metadata', 'system_metadata', 'info_cache'])
        self.migration = objects.Migration(context=self.context.elevated(),
                                           new_instance_type_id=7)
        self.migration.status = 'migrating'
        fake_server_actions.stub_out_action_events(self.stubs)
        self.useFixture(fixtures.SpawnIsSynchronousFixture())

    @mock.patch.object(objects.Migration, 'save')
    @mock.patch.object(objects.Migration, 'obj_as_admin')
    def test_errors_out_migration_decorator(self, mock_save,
                                            mock_obj_as_admin):
        # Tests that errors_out_migration decorator in compute manager
        # sets migration status to 'error' when an exception is raised
        # from decorated method
        instance = fake_instance.fake_instance_obj(self.context)

        migration = objects.Migration()
        migration.instance_uuid = instance.uuid
        migration.status = 'migrating'
        migration.id = 0

        @manager.errors_out_migration
        def fake_function(self, context, instance, migration):
            raise test.TestingException()

        mock_obj_as_admin.return_value = mock.MagicMock()

        self.assertRaises(test.TestingException, fake_function,
                          self, self.context, instance, migration)
        self.assertEqual('error', migration.status)
        mock_save.assert_called_once_with()
        mock_obj_as_admin.assert_called_once_with()

    def test_finish_resize_failure(self):
        with test.nested(
            mock.patch.object(self.compute, '_finish_resize',
                              side_effect=exception.ResizeError(reason='')),
            mock.patch.object(db, 'instance_fault_create'),
            mock.patch.object(self.compute, '_instance_update'),
            mock.patch.object(self.instance, 'save'),
            mock.patch.object(self.migration, 'save'),
            mock.patch.object(self.migration, 'obj_as_admin',
                              return_value=mock.MagicMock())
        ) as (meth, fault_create, instance_update, instance_save,
              migration_save, migration_obj_as_admin):
            fault_create.return_value = (
                test_instance_fault.fake_faults['fake-uuid'][0])
            self.assertRaises(
                exception.ResizeError, self.compute.finish_resize,
                context=self.context, disk_info=[], image=self.image,
                instance=self.instance, reservations=[],
                migration=self.migration
            )
            self.assertEqual("error", self.migration.status)
            migration_save.assert_called_once_with()
            migration_obj_as_admin.assert_called_once_with()

    def test_resize_instance_failure(self):
        self.migration.dest_host = None
        with test.nested(
            mock.patch.object(self.compute.driver,
                              'migrate_disk_and_power_off',
                              side_effect=exception.ResizeError(reason='')),
            mock.patch.object(db, 'instance_fault_create'),
            mock.patch.object(self.compute, '_instance_update'),
            mock.patch.object(self.migration, 'save'),
            mock.patch.object(self.migration, 'obj_as_admin',
                              return_value=mock.MagicMock()),
            mock.patch.object(self.compute.network_api, 'get_instance_nw_info',
                              return_value=None),
            mock.patch.object(self.instance, 'save'),
            mock.patch.object(self.compute, '_notify_about_instance_usage'),
            mock.patch.object(self.compute,
                              '_get_instance_block_device_info',
                              return_value=None),
            mock.patch.object(objects.BlockDeviceMappingList,
                              'get_by_instance_uuid',
                              return_value=None),
            mock.patch.object(objects.Flavor,
                              'get_by_id',
                              return_value=None)
        ) as (meth, fault_create, instance_update,
              migration_save, migration_obj_as_admin, nw_info, save_inst,
              notify, vol_block_info, bdm, flavor):
            fault_create.return_value = (
                test_instance_fault.fake_faults['fake-uuid'][0])
            self.assertRaises(
                exception.ResizeError, self.compute.resize_instance,
                context=self.context, instance=self.instance, image=self.image,
                reservations=[], migration=self.migration,
                instance_type='type', clean_shutdown=True)
            self.assertEqual("error", self.migration.status)
            self.assertEqual([mock.call(), mock.call()],
                             migration_save.mock_calls)
            self.assertEqual([mock.call(), mock.call()],
                             migration_obj_as_admin.mock_calls)

    def _test_revert_resize_instance_destroy_disks(self, is_shared=False):

        # This test asserts that _is_instance_storage_shared() is called from
        # revert_resize() and the return value is passed to driver.destroy().
        # Otherwise we could regress this.

        @mock.patch.object(self.instance, 'revert_migration_context')
        @mock.patch.object(self.compute.network_api, 'get_instance_nw_info')
        @mock.patch.object(self.compute, '_is_instance_storage_shared')
        @mock.patch.object(self.compute, 'finish_revert_resize')
        @mock.patch.object(self.compute, '_instance_update')
        @mock.patch.object(self.compute, '_get_resource_tracker')
        @mock.patch.object(self.compute.driver, 'destroy')
        @mock.patch.object(self.compute.network_api, 'setup_networks_on_host')
        @mock.patch.object(self.compute.network_api, 'migrate_instance_start')
        @mock.patch.object(compute_utils, 'notify_usage_exists')
        @mock.patch.object(self.migration, 'save')
        @mock.patch.object(objects.BlockDeviceMappingList,
                           'get_by_instance_uuid')
        def do_test(get_by_instance_uuid,
                    migration_save,
                    notify_usage_exists,
                    migrate_instance_start,
                    setup_networks_on_host,
                    destroy,
                    _get_resource_tracker,
                    _instance_update,
                    finish_revert_resize,
                    _is_instance_storage_shared,
                    get_instance_nw_info,
                    revert_migration_context):

            self.migration.source_compute = self.instance['host']

            # Inform compute that instance uses non-shared or shared storage
            _is_instance_storage_shared.return_value = is_shared

            self.compute.revert_resize(context=self.context,
                                       migration=self.migration,
                                       instance=self.instance,
                                       reservations=None)

            _is_instance_storage_shared.assert_called_once_with(
                self.context, self.instance,
                host=self.migration.source_compute)

            # If instance storage is shared, driver destroy method
            # should not destroy disks otherwise it should destroy disks.
            destroy.assert_called_once_with(self.context, self.instance,
                                            mock.ANY, mock.ANY, not is_shared)

        do_test()

    def test_revert_resize_instance_destroy_disks_shared_storage(self):
        self._test_revert_resize_instance_destroy_disks(is_shared=True)

    def test_revert_resize_instance_destroy_disks_non_shared_storage(self):
        self._test_revert_resize_instance_destroy_disks(is_shared=False)

    def test_consoles_enabled(self):
        self.flags(enabled=False, group='vnc')
        self.flags(enabled=False, group='spice')
        self.flags(enabled=False, group='rdp')
        self.flags(enabled=False, group='serial_console')
        self.assertFalse(self.compute._consoles_enabled())

        self.flags(enabled=True, group='vnc')
        self.assertTrue(self.compute._consoles_enabled())
        self.flags(enabled=False, group='vnc')

        for console in ['spice', 'rdp', 'serial_console']:
            self.flags(enabled=True, group=console)
            self.assertTrue(self.compute._consoles_enabled())
            self.flags(enabled=False, group=console)

    @mock.patch('nova.compute.manager.ComputeManager.'
                '_do_live_migration')
    def _test_max_concurrent_live(self, mock_lm):

        @mock.patch('nova.objects.Migration.save')
        def _do_it(mock_mig_save):
            instance = objects.Instance(uuid=str(uuid.uuid4()))
            migration = objects.Migration()
            self.compute.live_migration(self.context,
                                        mock.sentinel.dest,
                                        instance,
                                        mock.sentinel.block_migration,
                                        migration,
                                        mock.sentinel.migrate_data)
            self.assertEqual('queued', migration.status)
            migration.save.assert_called_once_with()

        with mock.patch.object(self.compute,
                               '_live_migration_semaphore') as mock_sem:
            for i in (1, 2, 3):
                _do_it()
        self.assertEqual(3, mock_sem.__enter__.call_count)

    def test_max_concurrent_live_limited(self):
        self.flags(max_concurrent_live_migrations=2)
        self._test_max_concurrent_live()

    def test_max_concurrent_live_unlimited(self):
        self.flags(max_concurrent_live_migrations=0)
        self._test_max_concurrent_live()

    def test_max_concurrent_live_semaphore_limited(self):
        self.flags(max_concurrent_live_migrations=123)
        self.assertEqual(
            123,
            manager.ComputeManager()._live_migration_semaphore.balance)

    def test_max_concurrent_live_semaphore_unlimited(self):
        self.flags(max_concurrent_live_migrations=0)
        compute = manager.ComputeManager()
        self.assertEqual(0, compute._live_migration_semaphore.balance)
        self.assertIsInstance(compute._live_migration_semaphore,
                              compute_utils.UnlimitedSemaphore)

    def test_max_concurrent_live_semaphore_negative(self):
        self.flags(max_concurrent_live_migrations=-2)
        compute = manager.ComputeManager()
        self.assertEqual(0, compute._live_migration_semaphore.balance)
        self.assertIsInstance(compute._live_migration_semaphore,
                              compute_utils.UnlimitedSemaphore)

    def test_check_migrate_source_converts_object(self):
        # NOTE(danms): Make sure that we legacy-ify any data objects
        # the drivers give us back, if we were passed a non-object
        data = migrate_data_obj.LiveMigrateData(is_volume_backed=False)
        compute = manager.ComputeManager()

        @mock.patch.object(compute.driver, 'check_can_live_migrate_source')
        @mock.patch.object(compute, '_get_instance_block_device_info')
        @mock.patch.object(compute.compute_api, 'is_volume_backed_instance')
        def _test(mock_ivbi, mock_gibdi, mock_cclms):
            mock_cclms.return_value = data
            self.assertIsInstance(
                compute.check_can_live_migrate_source(
                    self.context, {'uuid': uuids.instance}, {}),
                dict)
            self.assertIsInstance(mock_cclms.call_args_list[0][0][2],
                                  migrate_data_obj.LiveMigrateData)

        _test()

    def test_pre_live_migration_handles_dict(self):
        compute = manager.ComputeManager()

        @mock.patch.object(compute, '_notify_about_instance_usage')
        @mock.patch.object(compute, 'network_api')
        @mock.patch.object(compute.driver, 'pre_live_migration')
        @mock.patch.object(compute, '_get_instance_block_device_info')
        @mock.patch.object(compute.compute_api, 'is_volume_backed_instance')
        def _test(mock_ivbi, mock_gibdi, mock_plm, mock_nwapi, mock_notify):
            migrate_data = migrate_data_obj.LiveMigrateData()
            mock_plm.return_value = migrate_data
            r = compute.pre_live_migration(self.context, {'uuid': 'foo'},
                                           False, {}, {})
            self.assertIsInstance(r, dict)
            self.assertIsInstance(mock_plm.call_args_list[0][0][5],
                                  migrate_data_obj.LiveMigrateData)

        _test()

    def test_live_migration_handles_dict(self):
        compute = manager.ComputeManager()

        @mock.patch.object(compute, 'compute_rpcapi')
        @mock.patch.object(compute, 'driver')
        def _test(mock_driver, mock_rpc):
            migrate_data = migrate_data_obj.LiveMigrateData()
            migration = objects.Migration()
            migration.save = mock.MagicMock()
            mock_rpc.pre_live_migration.return_value = migrate_data
            compute._do_live_migration(self.context, 'foo', {'uuid': 'foo'},
                                       False, migration, {})
            self.assertIsInstance(
                mock_rpc.pre_live_migration.call_args_list[0][0][5],
                migrate_data_obj.LiveMigrateData)

        _test()

    def test_rollback_live_migration_handles_dict(self):
        compute = manager.ComputeManager()

        @mock.patch.object(compute, 'network_api')
        @mock.patch.object(compute, '_notify_about_instance_usage')
        @mock.patch.object(compute, '_live_migration_cleanup_flags')
        @mock.patch('nova.objects.BlockDeviceMappingList.get_by_instance_uuid')
        def _test(mock_bdm, mock_lmcf, mock_notify, mock_nwapi):
            mock_bdm.return_value = []
            mock_lmcf.return_value = False, False
            self.compute._rollback_live_migration(self.context,
                                                  mock.MagicMock(),
                                                  'foo', False, {})
            self.assertIsInstance(mock_lmcf.call_args_list[0][0][1],
                                  migrate_data_obj.LiveMigrateData)

    def test_live_migration_force_complete_succeeded(self):

        instance = objects.Instance(uuid=str(uuid.uuid4()))
        migration = objects.Migration()
        migration.status = 'running'
        migration.id = 0

        @mock.patch.object(self.compute, '_notify_about_instance_usage')
        @mock.patch.object(objects.Migration, 'get_by_id',
                           return_value=migration)
        @mock.patch.object(self.compute.driver,
                           'live_migration_force_complete')
        def _do_test(force_complete, get_by_id, _notify_about_instance_usage):
            self.compute.live_migration_force_complete(
                self.context, instance, migration.id)

            force_complete.assert_called_once_with(instance)

            _notify_usage_calls = [
                mock.call(self.context, instance,
                          'live.migration.force.complete.start'),
                mock.call(self.context, instance,
                          'live.migration.force.complete.end')
            ]

            _notify_about_instance_usage.assert_has_calls(_notify_usage_calls)

        _do_test()

    @mock.patch.object(compute_utils, 'add_instance_fault_from_exc')
    def test_live_migration_pause_vm_invalid_migration_state(
            self, add_instance_fault_from_exc):

        instance = objects.Instance(id=1234, uuid=str(uuid.uuid4()))
        migration = objects.Migration()
        migration.status = 'aborted'
        migration.id = 0

        @mock.patch.object(objects.Migration, 'get_by_id',
                           return_value=migration)
        def _do_test(get_by_id):
            self.assertRaises(exception.InvalidMigrationState,
                              self.compute.live_migration_force_complete,
                              self.context, instance, migration.id)

<<<<<<< HEAD
    def test_post_live_migration_at_destination_success(self):

        @mock.patch.object(self.instance, 'save')
        @mock.patch.object(self.compute.network_api, 'get_instance_nw_info',
                           return_value='test_network')
        @mock.patch.object(self.compute.network_api, 'setup_networks_on_host')
        @mock.patch.object(self.compute.network_api, 'migrate_instance_finish')
        @mock.patch.object(self.compute, '_notify_about_instance_usage')
        @mock.patch.object(self.compute, '_get_instance_block_device_info')
        @mock.patch.object(self.compute, '_get_power_state', return_value=1)
        @mock.patch.object(self.compute, '_get_compute_info')
        @mock.patch.object(self.compute.driver,
                           'post_live_migration_at_destination')
        def _do_test(post_live_migration_at_destination, _get_compute_info,
                     _get_power_state, _get_instance_block_device_info,
                     _notify_about_instance_usage, migrate_instance_finish,
                     setup_networks_on_host, get_instance_nw_info, save):

            cn = mock.Mock(spec_set=['hypervisor_hostname'])
            cn.hypervisor_hostname = 'test_host'
            _get_compute_info.return_value = cn
            cn_old = self.instance.host
            instance_old = self.instance

            self.compute.post_live_migration_at_destination(
                self.context, self.instance, False)

            setup_networks_calls = [
                mock.call(self.context, self.instance, self.compute.host),
                mock.call(self.context, self.instance, cn_old, teardown=True),
                mock.call(self.context, self.instance, self.compute.host)
            ]
            setup_networks_on_host.assert_has_calls(setup_networks_calls)

            notify_usage_calls = [
                mock.call(self.context, instance_old,
                          "live_migration.post.dest.start",
                          network_info='test_network'),
                mock.call(self.context, self.instance,
                          "live_migration.post.dest.end",
                          network_info='test_network')
            ]
            _notify_about_instance_usage.assert_has_calls(notify_usage_calls)

            migrate_instance_finish.assert_called_once_with(
                self.context, self.instance,
                {'source_compute': cn_old,
                 'dest_compute': self.compute.host})
            _get_instance_block_device_info.assert_called_once_with(
                self.context, self.instance
            )
            get_instance_nw_info.assert_called_once_with(self.context,
                                                         self.instance)
            _get_power_state.assert_called_once_with(self.context,
                                                     self.instance)
            _get_compute_info.assert_called_once_with(self.context,
                                                      self.compute.host)

            self.assertEqual(self.compute.host, self.instance.host)
            self.assertEqual('test_host', self.instance.node)
            self.assertEqual(1, self.instance.power_state)
            self.assertIsNone(self.instance.task_state)
            save.assert_called_once_with(
                expected_task_state=task_states.MIGRATING)

        _do_test()

    def test_post_live_migration_at_destination_compute_not_found(self):

        @mock.patch.object(self.instance, 'save')
        @mock.patch.object(self.compute, 'network_api')
        @mock.patch.object(self.compute, '_notify_about_instance_usage')
        @mock.patch.object(self.compute, '_get_instance_block_device_info')
        @mock.patch.object(self.compute, '_get_power_state', return_value=1)
        @mock.patch.object(self.compute, '_get_compute_info',
                           side_effect=exception.ComputeHostNotFound(
                               host='fake'))
        @mock.patch.object(self.compute.driver,
                           'post_live_migration_at_destination')
        def _do_test(post_live_migration_at_destination, _get_compute_info,
                     _get_power_state, _get_instance_block_device_info,
                     _notify_about_instance_usage, network_api, save):
            cn = mock.Mock(spec_set=['hypervisor_hostname'])
            cn.hypervisor_hostname = 'test_host'
            _get_compute_info.return_value = cn

            self.compute.post_live_migration_at_destination(
                self.context, self.instance, False)
            self.assertIsNone(self.instance.node)

        _do_test()

    def test_post_live_migration_at_destination_unexpected_exception(self):

        @mock.patch.object(compute_utils, 'add_instance_fault_from_exc')
        @mock.patch.object(self.instance, 'save')
        @mock.patch.object(self.compute, 'network_api')
        @mock.patch.object(self.compute, '_notify_about_instance_usage')
        @mock.patch.object(self.compute, '_get_instance_block_device_info')
        @mock.patch.object(self.compute, '_get_power_state', return_value=1)
        @mock.patch.object(self.compute, '_get_compute_info')
        @mock.patch.object(self.compute.driver,
                           'post_live_migration_at_destination',
                           side_effect=exception.NovaException)
        def _do_test(post_live_migration_at_destination, _get_compute_info,
                     _get_power_state, _get_instance_block_device_info,
                     _notify_about_instance_usage, network_api, save,
                     add_instance_fault_from_exc):
            cn = mock.Mock(spec_set=['hypervisor_hostname'])
            cn.hypervisor_hostname = 'test_host'
            _get_compute_info.return_value = cn

            self.assertRaises(exception.NovaException,
                              self.compute.post_live_migration_at_destination,
                              self.context, self.instance, False)
            self.assertEqual(vm_states.ERROR, self.instance.vm_state)

        _do_test()
=======
        _do_test()


class ComputeManagerInstanceUsageAuditTestCase(test.TestCase):
    def setUp(self):
        super(ComputeManagerInstanceUsageAuditTestCase, self).setUp()
        self.flags(use_local=True, group='conductor')
        self.flags(instance_usage_audit=True)

    @mock.patch('nova.objects.TaskLog')
    def test_deleted_instance(self, mock_task_log):
        mock_task_log.get.return_value = None

        compute = importutils.import_object(CONF.compute_manager)
        admin_context = context.get_admin_context()

        fake_db_flavor = fake_flavor.fake_db_flavor()
        flavor = objects.Flavor(admin_context, **fake_db_flavor)

        updates = {'host': compute.host, 'flavor': flavor, 'root_gb': 0,
                   'ephemeral_gb': 0}

        # fudge beginning and ending time by a second (backwards and forwards,
        # respectively) so they differ from the instance's launch and
        # termination times when sub-seconds are truncated and fall within the
        # audit period
        one_second = datetime.timedelta(seconds=1)

        begin = timeutils.utcnow() - one_second
        instance = objects.Instance(admin_context, **updates)
        instance.create()
        instance.launched_at = timeutils.utcnow()
        instance.save()
        instance.destroy()
        end = timeutils.utcnow() + one_second

        def fake_last_completed_audit_period():
            return (begin, end)

        self.stub_out('nova.utils.last_completed_audit_period',
                      fake_last_completed_audit_period)

        compute._instance_usage_audit(admin_context)

        self.assertEqual(1, mock_task_log().task_items,
                         'the deleted test instance was not found in the audit'
                         ' period')
        self.assertEqual(0, mock_task_log().errors,
                         'an error was encountered processing the deleted test'
                         ' instance')
>>>>>>> c21786b9
<|MERGE_RESOLUTION|>--- conflicted
+++ resolved
@@ -4404,7 +4404,6 @@
                               self.compute.live_migration_force_complete,
                               self.context, instance, migration.id)
 
-<<<<<<< HEAD
     def test_post_live_migration_at_destination_success(self):
 
         @mock.patch.object(self.instance, 'save')
@@ -4523,8 +4522,6 @@
             self.assertEqual(vm_states.ERROR, self.instance.vm_state)
 
         _do_test()
-=======
-        _do_test()
 
 
 class ComputeManagerInstanceUsageAuditTestCase(test.TestCase):
@@ -4573,5 +4570,4 @@
                          ' period')
         self.assertEqual(0, mock_task_log().errors,
                          'an error was encountered processing the deleted test'
-                         ' instance')
->>>>>>> c21786b9
+                         ' instance')